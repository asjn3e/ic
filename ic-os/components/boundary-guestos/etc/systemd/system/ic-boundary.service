--- conflicted
+++ resolved
@@ -24,13 +24,7 @@
         --nftables-system-replicas-path /run/ic-node/etc/nftables/system_replicas.ruleset \
         --disable-latency-routing \
         --retry-update-call \
-<<<<<<< HEAD
-        ${RPS_LIMIT_SUBNET:+ --rate-limit-per-second-per-subnet "${RPS_LIMIT_SUBNET}"} \
-=======
         --rate-limit-per-second-per-subnet "1000" \
-        ${MAX_CONCURRENCY:+ --max-concurrency "${MAX_CONCURRENCY}"} \
-        ${SHED_EWMA_PARAM:+ --shed-ewma-param "${SHED_EWMA_PARAM}"} \
->>>>>>> a2f7d24f
         ${CACHE_SIZE:+ --cache-size-bytes "${CACHE_SIZE}"} \
         ${CACHE_ITEM_MAX_SIZE:+ --cache-max-item-size-bytes "${CACHE_ITEM_MAX_SIZE}"} \
         ${CACHE_TTL:+ --cache-ttl-seconds "${CACHE_TTL}"} \
