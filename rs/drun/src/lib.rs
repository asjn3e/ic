//! Standalone interface for testing application canisters.

use crate::message::{msg_stream_from_file, Message};
<<<<<<< HEAD
use candid::{CandidType, Principal};
=======
>>>>>>> 0ca139ca
use hex::encode;
use pocket_ic::common::rest::{ExtendedSubnetConfigSet, RawEffectivePrincipal, SubnetSpec};
use pocket_ic::{
    call_candid_as, start_or_reuse_server_with_redirects, PocketIc, UserError, WasmResult,
};
use serde::Serialize;
use std::fs::File;
use std::io::Write;
use std::path::PathBuf;
use std::str::FromStr;

mod message;

pub const ENHANCED_ORTHOGONAL_PERSISTENCE_SECTION: &str = "enhanced-orthogonal-persistence";

const DEFAULT_CYCLES_PER_CANISTER: u128 = 100_000_000_000_000; // 100 T

/// Defines the different types of subnets that can exist on the IC.
#[derive(Debug, PartialEq)]
pub enum SubnetType {
    Application,
    System,
}

#[derive(CandidType, Serialize, Debug, PartialEq)]
pub enum WasmMemoryPersistence {
    Keep,
    Replace,
}

#[derive(CandidType, Serialize, Debug, PartialEq)]
pub struct SkipPreUpgrade {
    pub skip_pre_upgrade: Option<bool>,
    pub wasm_memory_persistence: Option<WasmMemoryPersistence>,
}

#[derive(CandidType, Serialize, Debug, PartialEq)]
pub enum CanisterInstallModeV2 {
    #[serde(rename = "install")]
    Install,
    #[serde(rename = "reinstall")]
    Reinstall,
    #[serde(rename = "upgrade")]
    Upgrade(Option<SkipPreUpgrade>),
}

#[derive(CandidType, Serialize, Debug, PartialEq)]
pub struct InstallCodeArgument {
    pub mode: CanisterInstallModeV2,
    pub canister_id: Principal,
    pub wasm_module: Vec<u8>,
    pub arg: Vec<u8>,
}

impl FromStr for SubnetType {
    type Err = String;

    fn from_str(input: &str) -> Result<SubnetType, Self::Err> {
        match input {
            "application" => Ok(SubnetType::Application),
            "system" => Ok(SubnetType::System),
            _ => Err("Unknown subnet type".to_string()),
        }
    }
}

pub struct DrunOptions {
    pub msg_filename: String,
    pub log_file: Option<PathBuf>,
    pub cycles_used_file: Option<PathBuf>,
    pub subnet_type: SubnetType,
}

pub fn run_drun(uo: DrunOptions) {
    let DrunOptions {
        msg_filename,
        log_file,
        subnet_type,
        cycles_used_file,
    } = uo;

    let msg_stream = msg_stream_from_file(&msg_filename)
        .unwrap_or_else(|e| panic!("Could not read messages from file: {}", e));

    let pid = std::process::id();
    let server_url = start_or_reuse_server_with_redirects(
        Some(
            log_file
                .map(|p| {
                    File::create(p)
                        .unwrap_or_else(|e| panic!("Could not create log file: {}", e))
                        .into()
                })
                .unwrap_or(std::process::Stdio::null()),
        ),
        Some(std::io::stdout().into()),
        pid,
    );
    let mut config = ExtendedSubnetConfigSet::default();
    match subnet_type {
        SubnetType::Application => {
            config.application.push(SubnetSpec::default());
        }
        SubnetType::System => {
            config.system.push(SubnetSpec::default());
        }
    }
    let pocket_ic = PocketIc::from_config_and_server_url_and_pid(config, server_url, pid);

    let mut canister_ids = vec![];

<<<<<<< HEAD
    for parse_result in msg_stream {
        match parse_result {
            Ok(Message::Install(msg)) => {
                let arg = InstallCodeArgument {
                    mode: msg.mode,
                    canister_id: msg.canister_id,
                    wasm_module: msg.wasm_module,
                    arg: msg.arg,
                };
                let res: Result<(), _> = call_candid_as(
                    &pocket_ic,
                    Principal::management_canister(),
                    RawEffectivePrincipal::CanisterId(msg.canister_id.as_slice().to_vec()),
                    msg.sender,
                    "install_code",
                    (arg,),
                );
                match res {
                    Ok(()) => {
                        println!("Canister successfully installed.");
                    }
                    Err(e) => {
                        println!("Canister installation failed: {:?}", e);
                    }
                }
            }

            Ok(Message::Query(q)) => {
                let res = pocket_ic.query_call(q.canister_id, q.sender, &q.method_name, q.arg);
                print_query_result(res);
            }

            Ok(Message::Ingress(msg)) => {
                let res = pocket_ic.update_call(
                    msg.canister_id,
                    msg.sender,
                    &msg.method_name,
                    msg.arg.to_vec(),
                );
                print_ingress_result(res);
            }

            Ok(Message::Create) => {
                let canister_id = pocket_ic.create_canister();
                pocket_ic.add_cycles(canister_id, DEFAULT_CYCLES_PER_CANISTER);
                canister_ids.push(canister_id);
                println!("Canister created: {}", canister_id);
            }

            Err(e) => {
                panic!("Could not parse message: {}", e);
            }
        }
    }

    if let Some(cycles_used_file_path) = cycles_used_file {
        let mut file = File::create(cycles_used_file_path)
            .unwrap_or_else(|e| panic!("Could not create cycles used file: {}", e));
        for canister_id in canister_ids {
            file.write_all(
                format!(
                    "{}:{}",
                    canister_id,
                    DEFAULT_CYCLES_PER_CANISTER - pocket_ic.cycle_balance(canister_id)
                )
                .as_bytes(),
            )
            .unwrap();
        }
    }
=======
    let cycles_account_manager = Arc::new(CyclesAccountManager::new(
        subnet_config.scheduler_config.max_instructions_per_message,
        subnet_type,
        subnet_id,
        subnet_config.cycles_account_manager_config,
    ));

    let state_manager = Arc::new(StateManagerImpl::new(
        Arc::new(FakeVerifier::new()),
        replica_config.subnet_id,
        subnet_type,
        log.clone().into(),
        &metrics_registry,
        &cfg.state_manager,
        None,
        ic_types::malicious_flags::MaliciousFlags::default(),
    ));

    let (completed_execution_messages_tx, _) = tokio::sync::mpsc::channel(1);

    let (_, ingress_history_writer, ingress_hist_reader, query_handler, scheduler) =
        ExecutionServices::setup_execution(
            log.clone().into(),
            &metrics_registry,
            replica_config.subnet_id,
            subnet_type,
            subnet_config.scheduler_config,
            cfg.hypervisor.clone(),
            Arc::clone(&cycles_account_manager),
            Arc::clone(&state_manager) as Arc<_>,
            state_manager.get_fd_factory(),
            completed_execution_messages_tx,
        )
        .into_parts();

    let runtime = tokio::runtime::Handle::current();
    let _metrics_endpoint =
        MetricsHttpEndpoint::new(runtime.clone(), cfg.metrics, metrics_registry.clone(), &log);

    let message_routing = MessageRoutingImpl::new(
        Arc::clone(&state_manager) as _,
        Arc::clone(&state_manager) as _,
        Arc::clone(&ingress_history_writer) as _,
        scheduler,
        cfg.hypervisor,
        cycles_account_manager,
        replica_config.subnet_id,
        &metrics_registry,
        log.clone().into(),
        Arc::clone(&registry) as _,
        MaliciousFlags::default(),
    );

    for parse_result in msg_stream {
        match parse_result? {
            Message::Install(msg) => {
                deliver_message(
                    msg,
                    &message_routing,
                    ingress_hist_reader.as_ref(),
                    extra_batches,
                );
            }

            Message::Query(q) => {
                let (_ni_dkg_transcript, secret_key) =
                    dummy_initial_dkg_transcript_with_master_key(&mut StdRng::seed_from_u64(42));
                certify_latest_state_helper(
                    state_manager.clone(),
                    &secret_key,
                    replica_config.subnet_id,
                );
                let query_result = match query_handler.clone().oneshot((q, None)).await.unwrap() {
                    Ok((result, _)) => result,
                    Err(QueryExecutionError::CertifiedStateUnavailable) => {
                        panic!("Certified state unavailable for query call.")
                    }
                };
                print_query_result(query_result);
            }

            Message::Ingress(msg) => {
                deliver_message(
                    msg,
                    &message_routing,
                    ingress_hist_reader.as_ref(),
                    extra_batches,
                );
            }

            Message::Create(msg) => {
                deliver_message(
                    msg,
                    &message_routing,
                    ingress_hist_reader.as_ref(),
                    extra_batches,
                );
            }
        }
    }
    Ok(())
>>>>>>> 0ca139ca
}

fn print_query_result(res: Result<WasmResult, UserError>) {
    match res {
        Ok(payload) => {
            print!("Ok: ");
            print_wasm_result(payload);
        }
        Err(e) => println!("Err: {}", e),
    }
}

fn print_ingress_result(res: Result<WasmResult, UserError>) {
    print!("ingress ");
    match res {
        Ok(payload) => {
            print!("Ok: ");
            print_wasm_result(payload);
        }
        Err(error) => {
            println!("Err: {}", error);
        }
    };
}

fn print_wasm_result(wasm_result: WasmResult) {
    match wasm_result {
        WasmResult::Reply(v) => println!("Reply: 0x{}", encode(v)),
        WasmResult::Reject(e) => println!("Reject: {}", e),
    }
<<<<<<< HEAD
=======
}

fn get_random_seed() -> [u8; 32] {
    let step = Uniform::new(0, u8::MAX);
    let mut rng = rand::thread_rng();
    let seed: Vec<u8> = step.sample_iter(&mut rng).take(32).collect();
    seed.try_into().unwrap()
}

fn build_batch(message_routing: &dyn MessageRouting, msgs: Vec<SignedIngress>) -> Batch {
    Batch {
        batch_number: message_routing.expected_batch_height(),
        batch_summary: None,
        requires_full_state_hash: !msgs.is_empty(),
        messages: BatchMessages {
            signed_ingress_msgs: msgs,
            ..BatchMessages::default()
        },
        randomness: Randomness::from(get_random_seed()),
        idkg_subnet_public_keys: BTreeMap::new(),
        idkg_pre_signature_ids: BTreeMap::new(),
        registry_version: RegistryVersion::from(1),
        time: time::current_time(),
        consensus_responses: vec![],
        blockmaker_metrics: BlockmakerMetrics::new_for_test(),
    }
}
/// Block till the given ingress message has finished executing and
/// then return the result.  To ensure that this function does not
/// block forever (in case of bugs), this function will panic if the
/// process is not finished in some amount of time.
fn execute_ingress_message(
    message_routing: &dyn MessageRouting,
    msg: SignedIngress,
    msg_id: &MessageId,
    ingress_history: &dyn IngressHistoryReader,
) -> Result<WasmResult, UserError> {
    let mut batch = build_batch(message_routing, vec![msg]);
    for _ in 0..MAX_BATCHES_UNTIL_RESPONSE {
        // In the first batch we try to send the ingress message itself. If it fails, we
        // repeat with the same batch.
        //
        // After the batch with a message is delivered, we keep submitting work to
        // message routing in the form of empty batches till the ingress message has
        // finished executing. This is necessary to get message routing to process
        // potential inter-canister messages that the ingress message may have
        // triggered.
        if message_routing.deliver_batch(batch.clone()).is_ok() {
            batch = build_batch(message_routing, vec![])
        }
        sleep(WAIT_PER_BATCH);

        let ingress_result = (ingress_history.get_latest_status())(msg_id);
        match ingress_result {
            IngressStatus::Known { state, .. } => match state {
                IngressState::Completed(result) => return Ok(result),
                IngressState::Failed(error) => return Err(error),
                IngressState::Done => {
                    return Err(UserError::new(
                        ErrorCode::SubnetOversubscribed,
                        "The call has completed but the reply/reject data has been pruned.",
                    ))
                }
                IngressState::Received | IngressState::Processing => (),
            },
            IngressStatus::Unknown => (),
        }
    }
    panic!(
        "Ingress message did not finish executing within {} batches, panicking",
        MAX_BATCHES_UNTIL_RESPONSE
    );
}

/// To have deterministic output, it is necessary in some cases to wait a number
/// of batches before executing the next message.
///
/// Example:
/// User --Ingress--> BA --Inter-canister-request--> Hotel 1
///                      --Inter-canister-request--> Hotel 2
///
/// The user sends an Ingress message to the booking agent (BA) and waits for
/// its completion. The booking agent may respond to the Ingress message after
/// receiving responses to a subset of requests it sent out. The user thinks the
/// request is done and starts executing the next message.
///
/// If processing of remaining messages produces an output, the order in which
/// output messages are produced by executing the query message in Hotel 2 and
/// the next message in Hotel 1 leads to non-determinism.
///
/// Waiting for some extra batches via this method helps avoid this problem.
///
/// This is a temporary measure until DFN-1269 is resolved. In that ticket, we
/// will actually try to wait until all messages have been executed.
fn wait_extra_batches(message_routing: &dyn MessageRouting, extra_batches: u64) {
    for _ in 0..extra_batches {
        loop {
            let batch = build_batch(message_routing, vec![]);
            let ok = message_routing.deliver_batch(batch).is_ok();
            sleep(WAIT_PER_BATCH);
            if ok {
                break;
            };
        }
    }
}

#[cfg(test)]
mod tests {
    use super::*;
    #[test]
    fn test_get_random_seed() {
        let seed_1 = get_random_seed();
        let seed_2 = get_random_seed();
        let len = seed_1.len();
        let mut equal = 0;
        for i in 0..len {
            if seed_1[i] == seed_2[i] {
                equal += 1;
            }
        }
        assert_ne!(equal, len);
    }
>>>>>>> 0ca139ca
}<|MERGE_RESOLUTION|>--- conflicted
+++ resolved
@@ -1,10 +1,7 @@
 //! Standalone interface for testing application canisters.
 
 use crate::message::{msg_stream_from_file, Message};
-<<<<<<< HEAD
 use candid::{CandidType, Principal};
-=======
->>>>>>> 0ca139ca
 use hex::encode;
 use pocket_ic::common::rest::{ExtendedSubnetConfigSet, RawEffectivePrincipal, SubnetSpec};
 use pocket_ic::{
@@ -78,7 +75,7 @@
     pub subnet_type: SubnetType,
 }
 
-pub fn run_drun(uo: DrunOptions) {
+pub fn run_drun(uo: DrunOptions) -> Result<(), String> {
     let DrunOptions {
         msg_filename,
         log_file,
@@ -86,10 +83,8 @@
         cycles_used_file,
     } = uo;
 
-    let msg_stream = msg_stream_from_file(&msg_filename)
-        .unwrap_or_else(|e| panic!("Could not read messages from file: {}", e));
-
-    let pid = std::process::id();
+    let msg_stream = msg_stream_from_file(&msg_filename)?;
+
     let server_url = start_or_reuse_server_with_redirects(
         Some(
             log_file
@@ -101,7 +96,6 @@
                 .unwrap_or(std::process::Stdio::null()),
         ),
         Some(std::io::stdout().into()),
-        pid,
     );
     let mut config = ExtendedSubnetConfigSet::default();
     match subnet_type {
@@ -112,14 +106,13 @@
             config.system.push(SubnetSpec::default());
         }
     }
-    let pocket_ic = PocketIc::from_config_and_server_url_and_pid(config, server_url, pid);
+    let pocket_ic = PocketIc::from_config_and_server_url(config, server_url);
 
     let mut canister_ids = vec![];
 
-<<<<<<< HEAD
     for parse_result in msg_stream {
-        match parse_result {
-            Ok(Message::Install(msg)) => {
+        match parse_result? {
+            Message::Install(msg) => {
                 let arg = InstallCodeArgument {
                     mode: msg.mode,
                     canister_id: msg.canister_id,
@@ -144,12 +137,12 @@
                 }
             }
 
-            Ok(Message::Query(q)) => {
+            Message::Query(q) => {
                 let res = pocket_ic.query_call(q.canister_id, q.sender, &q.method_name, q.arg);
                 print_query_result(res);
             }
 
-            Ok(Message::Ingress(msg)) => {
+            Message::Ingress(msg) => {
                 let res = pocket_ic.update_call(
                     msg.canister_id,
                     msg.sender,
@@ -159,15 +152,11 @@
                 print_ingress_result(res);
             }
 
-            Ok(Message::Create) => {
+            Message::Create => {
                 let canister_id = pocket_ic.create_canister();
                 pocket_ic.add_cycles(canister_id, DEFAULT_CYCLES_PER_CANISTER);
                 canister_ids.push(canister_id);
                 println!("Canister created: {}", canister_id);
-            }
-
-            Err(e) => {
-                panic!("Could not parse message: {}", e);
             }
         }
     }
@@ -187,109 +176,8 @@
             .unwrap();
         }
     }
-=======
-    let cycles_account_manager = Arc::new(CyclesAccountManager::new(
-        subnet_config.scheduler_config.max_instructions_per_message,
-        subnet_type,
-        subnet_id,
-        subnet_config.cycles_account_manager_config,
-    ));
-
-    let state_manager = Arc::new(StateManagerImpl::new(
-        Arc::new(FakeVerifier::new()),
-        replica_config.subnet_id,
-        subnet_type,
-        log.clone().into(),
-        &metrics_registry,
-        &cfg.state_manager,
-        None,
-        ic_types::malicious_flags::MaliciousFlags::default(),
-    ));
-
-    let (completed_execution_messages_tx, _) = tokio::sync::mpsc::channel(1);
-
-    let (_, ingress_history_writer, ingress_hist_reader, query_handler, scheduler) =
-        ExecutionServices::setup_execution(
-            log.clone().into(),
-            &metrics_registry,
-            replica_config.subnet_id,
-            subnet_type,
-            subnet_config.scheduler_config,
-            cfg.hypervisor.clone(),
-            Arc::clone(&cycles_account_manager),
-            Arc::clone(&state_manager) as Arc<_>,
-            state_manager.get_fd_factory(),
-            completed_execution_messages_tx,
-        )
-        .into_parts();
-
-    let runtime = tokio::runtime::Handle::current();
-    let _metrics_endpoint =
-        MetricsHttpEndpoint::new(runtime.clone(), cfg.metrics, metrics_registry.clone(), &log);
-
-    let message_routing = MessageRoutingImpl::new(
-        Arc::clone(&state_manager) as _,
-        Arc::clone(&state_manager) as _,
-        Arc::clone(&ingress_history_writer) as _,
-        scheduler,
-        cfg.hypervisor,
-        cycles_account_manager,
-        replica_config.subnet_id,
-        &metrics_registry,
-        log.clone().into(),
-        Arc::clone(&registry) as _,
-        MaliciousFlags::default(),
-    );
-
-    for parse_result in msg_stream {
-        match parse_result? {
-            Message::Install(msg) => {
-                deliver_message(
-                    msg,
-                    &message_routing,
-                    ingress_hist_reader.as_ref(),
-                    extra_batches,
-                );
-            }
-
-            Message::Query(q) => {
-                let (_ni_dkg_transcript, secret_key) =
-                    dummy_initial_dkg_transcript_with_master_key(&mut StdRng::seed_from_u64(42));
-                certify_latest_state_helper(
-                    state_manager.clone(),
-                    &secret_key,
-                    replica_config.subnet_id,
-                );
-                let query_result = match query_handler.clone().oneshot((q, None)).await.unwrap() {
-                    Ok((result, _)) => result,
-                    Err(QueryExecutionError::CertifiedStateUnavailable) => {
-                        panic!("Certified state unavailable for query call.")
-                    }
-                };
-                print_query_result(query_result);
-            }
-
-            Message::Ingress(msg) => {
-                deliver_message(
-                    msg,
-                    &message_routing,
-                    ingress_hist_reader.as_ref(),
-                    extra_batches,
-                );
-            }
-
-            Message::Create(msg) => {
-                deliver_message(
-                    msg,
-                    &message_routing,
-                    ingress_hist_reader.as_ref(),
-                    extra_batches,
-                );
-            }
-        }
-    }
+
     Ok(())
->>>>>>> 0ca139ca
 }
 
 fn print_query_result(res: Result<WasmResult, UserError>) {
@@ -320,130 +208,4 @@
         WasmResult::Reply(v) => println!("Reply: 0x{}", encode(v)),
         WasmResult::Reject(e) => println!("Reject: {}", e),
     }
-<<<<<<< HEAD
-=======
-}
-
-fn get_random_seed() -> [u8; 32] {
-    let step = Uniform::new(0, u8::MAX);
-    let mut rng = rand::thread_rng();
-    let seed: Vec<u8> = step.sample_iter(&mut rng).take(32).collect();
-    seed.try_into().unwrap()
-}
-
-fn build_batch(message_routing: &dyn MessageRouting, msgs: Vec<SignedIngress>) -> Batch {
-    Batch {
-        batch_number: message_routing.expected_batch_height(),
-        batch_summary: None,
-        requires_full_state_hash: !msgs.is_empty(),
-        messages: BatchMessages {
-            signed_ingress_msgs: msgs,
-            ..BatchMessages::default()
-        },
-        randomness: Randomness::from(get_random_seed()),
-        idkg_subnet_public_keys: BTreeMap::new(),
-        idkg_pre_signature_ids: BTreeMap::new(),
-        registry_version: RegistryVersion::from(1),
-        time: time::current_time(),
-        consensus_responses: vec![],
-        blockmaker_metrics: BlockmakerMetrics::new_for_test(),
-    }
-}
-/// Block till the given ingress message has finished executing and
-/// then return the result.  To ensure that this function does not
-/// block forever (in case of bugs), this function will panic if the
-/// process is not finished in some amount of time.
-fn execute_ingress_message(
-    message_routing: &dyn MessageRouting,
-    msg: SignedIngress,
-    msg_id: &MessageId,
-    ingress_history: &dyn IngressHistoryReader,
-) -> Result<WasmResult, UserError> {
-    let mut batch = build_batch(message_routing, vec![msg]);
-    for _ in 0..MAX_BATCHES_UNTIL_RESPONSE {
-        // In the first batch we try to send the ingress message itself. If it fails, we
-        // repeat with the same batch.
-        //
-        // After the batch with a message is delivered, we keep submitting work to
-        // message routing in the form of empty batches till the ingress message has
-        // finished executing. This is necessary to get message routing to process
-        // potential inter-canister messages that the ingress message may have
-        // triggered.
-        if message_routing.deliver_batch(batch.clone()).is_ok() {
-            batch = build_batch(message_routing, vec![])
-        }
-        sleep(WAIT_PER_BATCH);
-
-        let ingress_result = (ingress_history.get_latest_status())(msg_id);
-        match ingress_result {
-            IngressStatus::Known { state, .. } => match state {
-                IngressState::Completed(result) => return Ok(result),
-                IngressState::Failed(error) => return Err(error),
-                IngressState::Done => {
-                    return Err(UserError::new(
-                        ErrorCode::SubnetOversubscribed,
-                        "The call has completed but the reply/reject data has been pruned.",
-                    ))
-                }
-                IngressState::Received | IngressState::Processing => (),
-            },
-            IngressStatus::Unknown => (),
-        }
-    }
-    panic!(
-        "Ingress message did not finish executing within {} batches, panicking",
-        MAX_BATCHES_UNTIL_RESPONSE
-    );
-}
-
-/// To have deterministic output, it is necessary in some cases to wait a number
-/// of batches before executing the next message.
-///
-/// Example:
-/// User --Ingress--> BA --Inter-canister-request--> Hotel 1
-///                      --Inter-canister-request--> Hotel 2
-///
-/// The user sends an Ingress message to the booking agent (BA) and waits for
-/// its completion. The booking agent may respond to the Ingress message after
-/// receiving responses to a subset of requests it sent out. The user thinks the
-/// request is done and starts executing the next message.
-///
-/// If processing of remaining messages produces an output, the order in which
-/// output messages are produced by executing the query message in Hotel 2 and
-/// the next message in Hotel 1 leads to non-determinism.
-///
-/// Waiting for some extra batches via this method helps avoid this problem.
-///
-/// This is a temporary measure until DFN-1269 is resolved. In that ticket, we
-/// will actually try to wait until all messages have been executed.
-fn wait_extra_batches(message_routing: &dyn MessageRouting, extra_batches: u64) {
-    for _ in 0..extra_batches {
-        loop {
-            let batch = build_batch(message_routing, vec![]);
-            let ok = message_routing.deliver_batch(batch).is_ok();
-            sleep(WAIT_PER_BATCH);
-            if ok {
-                break;
-            };
-        }
-    }
-}
-
-#[cfg(test)]
-mod tests {
-    use super::*;
-    #[test]
-    fn test_get_random_seed() {
-        let seed_1 = get_random_seed();
-        let seed_2 = get_random_seed();
-        let len = seed_1.len();
-        let mut equal = 0;
-        for i in 0..len {
-            if seed_1[i] == seed_2[i] {
-                equal += 1;
-            }
-        }
-        assert_ne!(equal, len);
-    }
->>>>>>> 0ca139ca
 }