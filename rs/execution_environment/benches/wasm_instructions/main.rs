--- conflicted
+++ resolved
@@ -23,19 +23,10 @@
 mod simd;
 
 pub fn wasm_instructions_bench(c: &mut Criterion) {
-<<<<<<< HEAD
-    let wasm64_enabled = Wasm64::Enabled;
-
-    // List of benchmarks to run.
-    let mut benchmarks = vec![];
-    benchmarks.extend(basic::benchmarks(wasm64_enabled));
-    benchmarks.extend(simd::benchmarks(wasm64_enabled));
-=======
     // List of benchmarks to run.
     let mut benchmarks = vec![];
     benchmarks.extend(basic::benchmarks());
     benchmarks.extend(simd::benchmarks());
->>>>>>> 758111eb
 
     ////////////////////////////////////////////////////////////////////
     // Benchmark function.
@@ -90,10 +81,6 @@
                 assert_eq!(err.code(), ErrorCode::CanisterDidNotReply)
             }
         },
-<<<<<<< HEAD
-        wasm64_enabled,
-=======
->>>>>>> 758111eb
     );
 }
 
