--- conflicted
+++ resolved
@@ -23,14 +23,12 @@
     },
     CanisterId, PrincipalId,
 };
-<<<<<<< HEAD
-use std::{convert::TryFrom, sync::Arc};
+use std::{
+    convert::{Infallible, TryFrom},
+    sync::Arc,
+};
 use tokio::sync::OnceCell;
-=======
-use std::convert::{Infallible, TryFrom};
-use std::sync::{Arc, RwLock};
 use tower::util::BoxCloneService;
->>>>>>> 26d5f9d0
 
 #[derive(Clone)]
 pub(crate) struct SubnetReadStateService {
@@ -41,7 +39,7 @@
 
 pub struct SubnetReadStateServiceBuilder {
     health_status: Option<Arc<AtomicCell<ReplicaHealthStatus>>>,
-    delegation_from_nns: Arc<RwLock<Option<CertificateDelegation>>>,
+    delegation_from_nns: Arc<OnceCell<CertificateDelegation>>,
     state_reader: Arc<dyn StateReader<State = ReplicatedState>>,
 }
 
@@ -51,17 +49,9 @@
     }
 }
 
-<<<<<<< HEAD
-impl SubnetReadStateService {
-    #[allow(clippy::too_many_arguments)]
-    pub(crate) fn new_router(
-        health_status: Arc<AtomicCell<ReplicaHealthStatus>>,
-        delegation_from_nns: Arc<OnceCell<CertificateDelegation>>,
-=======
 impl SubnetReadStateServiceBuilder {
     pub fn builder(
-        delegation_from_nns: Arc<RwLock<Option<CertificateDelegation>>>,
->>>>>>> 26d5f9d0
+        delegation_from_nns: Arc<OnceCell<CertificateDelegation>>,
         state_reader: Arc<dyn StateReader<State = ReplicatedState>>,
     ) -> Self {
         Self {
