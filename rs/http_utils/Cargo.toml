--- conflicted
+++ resolved
@@ -15,11 +15,8 @@
 reqwest = { workspace = true }
 slog = { workspace = true }
 tar = { workspace = true }
-<<<<<<< HEAD
+tokio = { workspace = true }
 zstd = { workspace = true }
-=======
-tokio = { workspace = true }
->>>>>>> 0e0f146d
 
 [dev-dependencies]
 assert_matches = { workspace = true }
