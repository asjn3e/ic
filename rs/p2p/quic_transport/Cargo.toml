--- conflicted
+++ resolved
@@ -24,13 +24,9 @@
 prometheus = { workspace = true }
 prost = { workspace = true }
 quinn = { workspace = true }
-<<<<<<< HEAD
+quinn-udp = { workspace = true }
 reed-solomon-simd = "2.2.2"
-rustls = { version = "0.21.12", features = ["dangerous_configuration"] }
-=======
-quinn-udp = { workspace = true }
 rustls = { workspace = true }
->>>>>>> ebeb49ea
 slog = { workspace = true }
 socket2 = { workspace = true }
 tokio = { workspace = true }
