syntax = "proto3";
package state.queues.v1;

import "state/ingress/v1/ingress.proto";
import "types/v1/errors.proto";
import "types/v1/types.proto";

message Cycles {
  reserved 1;
  reserved "raw"; // Originally was defined as a uint64
  bytes raw_cycles = 2;
}

message Funds {
  reserved 1;
  reserved "cycles";
  uint64 icp = 2;
  Cycles cycles_struct = 3;
}

message StreamFlags {
  bool deprecated_responses_only = 1;
}

message Stream {
  uint64 messages_begin = 1;
  repeated RequestOrResponse messages = 2;
  reserved 3, 4;
  reserved "signals_begin", "signals";
  uint64 signals_end = 5;
  repeated uint64 reject_signals = 6;
  StreamFlags reverse_stream_flags = 7;
}

message StreamEntry {
  types.v1.SubnetId subnet_id = 1;
  Stream subnet_stream = 2;
}

message RequestMetadata {
  optional uint64 call_tree_depth = 1;
  optional uint64 call_tree_start_time_nanos = 2;
  // A point in the future vs. `call_tree_start_time` at which a request would ideally have concluded
  // its lifecycle on the IC. Unlike `call_tree_depth` and `call_tree_start_time`, the deadline
  // does not have to be a constant for the whole call tree. Rather it's valid only for the subtree of
  // downstream calls at any point in the tree, i.e. it is allowed and desirable for a subtree to have
  // a tighter deadline than the tree as whole.
  //
  // Reserved for future use (guaranteed replies won't be affected).
  optional uint64 call_subtree_deadline_nanos = 3;
}

message Request {
  types.v1.CanisterId receiver = 1;
  types.v1.CanisterId sender = 2;
  uint64 sender_reply_callback = 3;
  Funds payment = 4;
  string method_name = 5;
  bytes method_payload = 6;
  Cycles cycles_payment = 7;
  RequestMetadata metadata = 8;
  // If non-zero, this is a best-effort call.
  uint32 deadline_seconds = 9;
}

message RejectContext {
  reserved 1;
  reserved "reject_code_old";
  types.v1.RejectCode reject_code = 3;
  string reject_message = 2;
}

message Response {
  types.v1.CanisterId originator = 1;
  types.v1.CanisterId respondent = 2;
  uint64 originator_reply_callback = 3;
  Funds refund = 4;
  oneof response_payload {
    bytes data = 5;
    RejectContext reject = 6;
  }
  Cycles cycles_refund = 7;
  // If non-zero, this is a best-effort call.
  uint32 deadline_seconds = 8;
}

message RequestOrResponse {
  oneof r {
    Request request = 1;
    Response response = 2;
  }
}

message MessageDeadline {
  uint64 deadline = 1;
  uint64 index = 2;
}

message InputOutputQueue {
  repeated RequestOrResponse queue = 1;
  uint64 begin = 2;
  uint64 capacity = 3;
  uint64 num_slots_reserved = 4;
  // Ordered ranges of messages having the same request deadline. Each range
  // is represented as a deadline and its end index (the `QueueIndex` just
  // past the last request where the deadline applies). Both the deadlines and
  // queue indices are strictly increasing.
  repeated MessageDeadline deadline_range_ends = 5;
  // Queue index from which request timing out will resume.
  uint64 timeout_index = 6;
}

message QueueEntry {
  types.v1.CanisterId canister_id = 1;
  InputOutputQueue queue = 2;
}

// A pool holding all of a canister's incoming and outgoing canister messages.
message MessagePool {
  // A pool entry: a message keyed by its ID.
  message Entry {
    uint64 id = 1;
    RequestOrResponse message = 2;
  }
  // A message deadline.
  //
  // Recorded explicitly for outbound guaranteed response requests only.
  // Best-effort messages have explicit deadlines.
  message MessageDeadline {
    uint64 id = 1;
    uint32 deadline_seconds = 2;
  }

  // Map of messages by message ID.
  repeated Entry messages = 1;
  // The (implicit) deadlines of all outbound guaranteed response requests (only).
  repeated MessageDeadline outbound_guaranteed_request_deadlines = 2;
  // Strictly monotonically increasing counter used to generate unique message
  // IDs.
  uint64 message_id_generator = 3;
}

<<<<<<< HEAD
message CanisterQueue {
  message QueueItem {
    oneof r {
      // A reference into the message pool (a pool assigned ID).
      uint64 reference = 1;

      // A marker for a transient reject response for the given callback ID.
      // uint64 transient_reject_for_callback_id = 2;
      // A marker for an unknown reject response for the given callback ID.
      // uint64 unknown_reject_for_callback_id = 3;
    }
  }

  // FIFO queue of references into the pool and reject response markers.
  repeated QueueItem queue = 1;
  // Maximum number of requests or responses that can be enqueued at any one time.
  uint64 capacity = 2;
  // Number of slots used by or reserved for responses.
  uint64 response_slots = 3;
}

message CanisterQueues {
  reserved 1; // this is from canisterId
  reserved "canister_id";

=======
message CanisterQueues {
  reserved 1, 4;
  reserved "canister_id", "input_schedule";
>>>>>>> 6e69046a
  repeated ingress.v1.Ingress ingress_queue = 2;
  repeated QueueEntry input_queues = 3;
  repeated QueueEntry output_queues = 5;

  MessagePool pool = 9;

  enum NextInputQueue {
    NEXT_INPUT_QUEUE_UNSPECIFIED = 0;
    NEXT_INPUT_QUEUE_LOCAL_SUBNET = 1;
    NEXT_INPUT_QUEUE_INGRESS = 2;
    NEXT_INPUT_QUEUE_REMOTE_SUBNET = 3;
  }
  NextInputQueue next_input_queue = 6;
  repeated types.v1.CanisterId local_subnet_input_schedule = 7;
  repeated types.v1.CanisterId remote_subnet_input_schedule = 8;

  uint64 guaranteed_response_memory_reservations = 10;
}<|MERGE_RESOLUTION|>--- conflicted
+++ resolved
@@ -140,7 +140,6 @@
   uint64 message_id_generator = 3;
 }
 
-<<<<<<< HEAD
 message CanisterQueue {
   message QueueItem {
     oneof r {
@@ -163,14 +162,8 @@
 }
 
 message CanisterQueues {
-  reserved 1; // this is from canisterId
-  reserved "canister_id";
-
-=======
-message CanisterQueues {
   reserved 1, 4;
   reserved "canister_id", "input_schedule";
->>>>>>> 6e69046a
   repeated ingress.v1.Ingress ingress_queue = 2;
   repeated QueueEntry input_queues = 3;
   repeated QueueEntry output_queues = 5;
