--- conflicted
+++ resolved
@@ -6,13 +6,8 @@
 
 pub use self::input_schedule::CanisterQueuesLoopDetector;
 use self::input_schedule::InputSchedule;
-<<<<<<< HEAD
 use self::message_pool::{Context, Kind, MessagePool};
 use self::queue::{CanisterQueue, CanisterQueueItem, IngressQueue};
-=======
-use self::message_pool::{Context, MessagePool, REQUEST_LIFETIME};
-use self::queue::{CanisterQueue, IngressQueue, InputQueue, OutputQueue};
->>>>>>> 65912c67
 use crate::replicated_state::MR_SYNTHETIC_REJECT_MESSAGE_MAX_LEN;
 use crate::{CanisterState, CheckpointLoadingMetrics, InputQueueType, InputSource, StateError};
 use ic_base_types::PrincipalId;
@@ -20,11 +15,7 @@
 use ic_management_canister_types::IC_00;
 use ic_protobuf::proxy::{try_from_option_field, ProxyDecodeError};
 use ic_protobuf::state::queues::v1 as pb_queues;
-<<<<<<< HEAD
 use ic_protobuf::state::queues::v1::canister_queues::CanisterQueuePair;
-=======
-use ic_protobuf::state::queues::v1::canister_queues::{CanisterQueuePair, NextInputQueue};
->>>>>>> 65912c67
 use ic_protobuf::types::v1 as pb_types;
 use ic_types::messages::{
     CanisterMessage, Ingress, Payload, RejectContext, Request, RequestOrResponse, Response,
@@ -50,56 +41,6 @@
 /// Encapsulates the `InductionPool` component described in the spec. The reason
 /// for bundling together the induction pool and output queues is to reliably
 /// implement backpressure via queue slot reservations for response messages.
-<<<<<<< HEAD
-=======
-#[derive(Clone, Debug, Default, PartialEq, Eq, ValidateEq)]
-pub struct CanisterQueues {
-    /// Queue of ingress (user) messages.
-    #[validate_eq(CompareWithValidateEq)]
-    ingress_queue: IngressQueue,
-
-    /// Per remote canister input and output queues.
-    #[validate_eq(CompareWithValidateEq)]
-    canister_queues: BTreeMap<CanisterId, (InputQueue, OutputQueue)>,
-
-    /// FIFO queue of local subnet sender canister IDs ensuring round-robin
-    /// consumption of input messages. Only senders with non-empty queues
-    /// are scheduled.
-    ///
-    /// We rely on `ReplicatedState::canister_states` to decide whether a canister
-    /// is local or not. This test is subject to race conditions (e.g. if the sender
-    /// has just been deleted), meaning that the separation into local and remote
-    /// senders is best effort.
-    local_subnet_input_schedule: VecDeque<CanisterId>,
-
-    /// FIFO queue of remote subnet sender canister IDs ensuring round-robin
-    /// consumption of input messages. Only senders with non-empty queues
-    /// are scheduled.
-    ///
-    /// We rely on `ReplicatedState::canister_states` to decide whether a canister
-    /// is local or not. This test is subject to race conditions (e.g. if the sender
-    /// has just been deleted), meaning that the separation into local and remote
-    /// senders is best effort.
-    remote_subnet_input_schedule: VecDeque<CanisterId>,
-
-    /// Running `input_queues` stats.
-    input_queues_stats: InputQueuesStats,
-
-    /// Running `output_queues` stats.
-    output_queues_stats: OutputQueuesStats,
-
-    /// Running memory usage stats, across input and output queues.
-    memory_usage_stats: MemoryUsageStats,
-
-    /// Round-robin across ingress and cross-net input queues for pop_input().
-    #[validate_eq(Ignore)]
-    next_input_source: InputSource,
-}
-
-/// Wrapper around the induction pool (ingress and input queues); a priority
-/// queue used for round-robin scheduling of senders when consuming input
-/// messages; and output queues.
->>>>>>> 65912c67
 ///
 /// # Structure
 ///
@@ -591,31 +532,17 @@
     pub(crate) fn peek_input(&mut self) -> Option<CanisterMessage> {
         // Try all 3 input sources: ingress, local and remote subnets.
         for _ in 0..InputSource::COUNT {
-<<<<<<< HEAD
-            let input_source = match self.input_schedule.input_source() {
-=======
-            let next_input = match self.next_input_source {
->>>>>>> 65912c67
+            let next_input = match self.input_schedule.input_source() {
                 InputSource::Ingress => self.peek_ingress().map(CanisterMessage::Ingress),
                 InputSource::RemoteSubnet => self.peek_canister_input(InputQueueType::RemoteSubnet),
                 InputSource::LocalSubnet => self.peek_canister_input(InputQueueType::LocalSubnet),
             };
 
-            match input_source {
+            match next_input {
                 Some(msg) => return Some(msg),
-<<<<<<< HEAD
-                // Advamce to the next input source.
+                // Advance to the next input source.
                 None => {
                     self.input_schedule.next_input_source();
-=======
-                // Advance to the next input source.
-                None => {
-                    self.next_input_source = match self.next_input_source {
-                        InputSource::LocalSubnet => InputSource::Ingress,
-                        InputSource::Ingress => InputSource::RemoteSubnet,
-                        InputSource::RemoteSubnet => InputSource::LocalSubnet,
-                    }
->>>>>>> 65912c67
                 }
             }
         }
@@ -625,37 +552,20 @@
 
     /// Skips the next ingress or inter-canister input message.
     pub(crate) fn skip_input(&mut self, loop_detector: &mut CanisterQueuesLoopDetector) {
-<<<<<<< HEAD
-        let input_source = self.input_schedule.next_input_source();
-        match input_source {
+        match self.input_schedule.next_input_source() {
             InputSource::Ingress => {
                 self.ingress_queue.skip_ingress_input();
                 loop_detector.ingress_queue_skip_count += 1;
-=======
-        match self.next_input_source {
-            InputSource::Ingress => {
-                self.ingress_queue.skip_ingress_input();
-                loop_detector.ingress_queue_skip_count += 1;
-                self.next_input_source = InputSource::RemoteSubnet
->>>>>>> 65912c67
             }
 
             InputSource::RemoteSubnet => {
                 self.skip_canister_input(InputQueueType::RemoteSubnet);
                 loop_detector.remote_queue_skip_count += 1;
-<<<<<<< HEAD
-=======
-                self.next_input_source = InputSource::LocalSubnet;
->>>>>>> 65912c67
             }
 
             InputSource::LocalSubnet => {
                 self.skip_canister_input(InputQueueType::LocalSubnet);
                 loop_detector.local_queue_skip_count += 1;
-<<<<<<< HEAD
-=======
-                self.next_input_source = InputSource::Ingress;
->>>>>>> 65912c67
             }
         }
     }
@@ -665,17 +575,7 @@
     pub(crate) fn pop_input(&mut self) -> Option<CanisterMessage> {
         // Try all 3 input sources: ingress, local and remote subnets.
         for _ in 0..InputSource::COUNT {
-<<<<<<< HEAD
             let input_source = self.input_schedule.next_input_source();
-=======
-            let input_source = self.next_input_source;
-            // Switch to the next input source.
-            self.next_input_source = match self.next_input_source {
-                InputSource::LocalSubnet => InputSource::Ingress,
-                InputSource::Ingress => InputSource::RemoteSubnet,
-                InputSource::RemoteSubnet => InputSource::LocalSubnet,
-            };
->>>>>>> 65912c67
 
             let next_input = match input_source {
                 InputSource::Ingress => self.pop_ingress().map(CanisterMessage::Ingress),
@@ -968,17 +868,11 @@
         // `CanisterQueues` serializes as an empty byte array (and there is no need to
         // persist it explicitly).
         if self.canister_queues.is_empty() && self.ingress_queue.is_empty() {
-<<<<<<< HEAD
             // The schedules and stats will already have default (zero) values, only `pool`
             // and `input_schedule` must be reset explicitly.
             debug_assert!(self.pool.len() == 0);
             self.pool = MessagePool::default();
             self.input_schedule = InputSchedule::default();
-=======
-            // The schedules and stats will already have default (zero) values, only
-            // `next_input_source` must be reset explicitly.
-            self.next_input_source = Default::default();
->>>>>>> 65912c67
 
             // Trust but verify. Ensure that everything is actually set to default.
             debug_assert_eq!(CanisterQueues::default(), *self);
@@ -1020,14 +914,8 @@
         current_time: Time,
         own_canister_id: &CanisterId,
         local_canisters: &BTreeMap<CanisterId, CanisterState>,
-<<<<<<< HEAD
     ) -> usize {
         let expired_messages = self.pool.expire_messages(current_time);
-=======
-    ) -> Result<(), String> {
-        let mut local_schedule: BTreeSet<_> = self.local_subnet_input_schedule.iter().collect();
-        let mut remote_schedule: BTreeSet<_> = self.remote_subnet_input_schedule.iter().collect();
->>>>>>> 65912c67
 
         let input_queue_type_fn = input_queue_type_fn(own_canister_id, local_canisters);
         for (id, msg) in expired_messages.iter() {
@@ -1152,202 +1040,12 @@
         own_canister_id: &CanisterId,
         local_canisters: &BTreeMap<CanisterId, CanisterState>,
     ) {
-<<<<<<< HEAD
         let input_queue_type_fn = input_queue_type_fn(own_canister_id, local_canisters);
         self.input_schedule.split(&input_queue_type_fn);
 
         debug_assert_eq!(Ok(()), self.schedules_ok(&input_queue_type_fn));
-=======
-        let local_schedule = std::mem::take(&mut self.local_subnet_input_schedule);
-        let remote_schedule = std::mem::take(&mut self.remote_subnet_input_schedule);
-
-        for canister_id in local_schedule.into_iter().chain(remote_schedule) {
-            if &canister_id == own_canister_id || local_canisters.contains_key(&canister_id) {
-                self.local_subnet_input_schedule.push_back(canister_id);
-            } else {
-                self.remote_subnet_input_schedule.push_back(canister_id);
-            }
-        }
-
-        debug_assert_eq!(Ok(()), self.schedules_ok(own_canister_id, local_canisters));
-    }
-}
-
-/// Generates a timeout reject response from a request, refunding its payment.
-fn generate_timeout_response(request: &Arc<Request>) -> RequestOrResponse {
-    RequestOrResponse::Response(Arc::new(Response {
-        originator: request.sender,
-        respondent: request.receiver,
-        originator_reply_callback: request.sender_reply_callback,
-        refund: request.payment,
-        response_payload: Payload::Reject(RejectContext::new_with_message_length_limit(
-            RejectCode::SysTransient,
-            "Request timed out.",
-            MR_SYNTHETIC_REJECT_MESSAGE_MAX_LEN,
-        )),
-        deadline: request.deadline,
-    }))
-}
-
-impl From<&CanisterQueues> for pb_queues::CanisterQueues {
-    fn from(item: &CanisterQueues) -> Self {
-        Self {
-            ingress_queue: (&item.ingress_queue).into(),
-            input_queues: item
-                .canister_queues
-                .iter()
-                .map(|(canid, (input_queue, _))| pb_queues::QueueEntry {
-                    canister_id: Some(pb_types::CanisterId::from(*canid)),
-                    queue: Some(input_queue.into()),
-                })
-                .collect(),
-            output_queues: item
-                .canister_queues
-                .iter()
-                .map(|(canid, (_, output_queue))| pb_queues::QueueEntry {
-                    canister_id: Some(pb_types::CanisterId::from(*canid)),
-                    queue: Some(output_queue.into()),
-                })
-                .collect(),
-            canister_queues: Default::default(),
-            pool: None,
-            next_input_source: NextInputQueue::from(&item.next_input_source).into(),
-            local_sender_schedule: item
-                .local_subnet_input_schedule
-                .iter()
-                .map(|canid| pb_types::CanisterId::from(*canid))
-                .collect(),
-            remote_sender_schedule: item
-                .remote_subnet_input_schedule
-                .iter()
-                .map(|canid| pb_types::CanisterId::from(*canid))
-                .collect(),
-            guaranteed_response_memory_reservations: item.memory_usage_stats.reserved_slots as u64,
-        }
-    }
-}
-
-impl TryFrom<(pb_queues::CanisterQueues, &dyn CheckpointLoadingMetrics)> for CanisterQueues {
-    type Error = ProxyDecodeError;
-    fn try_from(
-        (item, metrics): (pb_queues::CanisterQueues, &dyn CheckpointLoadingMetrics),
-    ) -> Result<Self, Self::Error> {
-        let mut canister_queues = BTreeMap::new();
-        if !item.input_queues.is_empty() || !item.output_queues.is_empty() {
-            if item.input_queues.len() != item.output_queues.len() {
-                return Err(ProxyDecodeError::Other(format!(
-                    "CanisterQueues: Mismatched input ({}) and output ({}) queue lengths",
-                    item.input_queues.len(),
-                    item.output_queues.len()
-                )));
-            }
-            for (ie, oe) in item
-                .input_queues
-                .into_iter()
-                .zip(item.output_queues.into_iter())
-            {
-                if ie.canister_id != oe.canister_id {
-                    return Err(ProxyDecodeError::Other(format!(
-                        "CanisterQueues: Mismatched input {:?} and output {:?} queue entries",
-                        ie.canister_id, oe.canister_id
-                    )));
-                }
-
-                let canister_id =
-                    try_from_option_field(ie.canister_id, "CanisterQueues::input_queues::K")?;
-                let iq = try_from_option_field(ie.queue, "CanisterQueues::input_queues::V")?;
-                let oq = try_from_option_field(oe.queue, "CanisterQueues::output_queues::V")?;
-
-                if canister_queues.insert(canister_id, (iq, oq)).is_some() {
-                    metrics.observe_broken_soft_invariant(format!(
-                        "CanisterQueues: Duplicate queues for canister {}",
-                        canister_id
-                    ));
-                }
-            }
-        } else {
-            // Forward compatibility: deserialize from `canister_queues` and `pool`.
-            let pool = item.pool.unwrap_or_default().try_into()?;
-            for qp in item.canister_queues.into_iter() {
-                let canister_id =
-                    try_from_option_field(qp.canister_id, "CanisterQueuePair::canister_id")?;
-                let iq = try_from_option_field(
-                    qp.input_queue.map(|q| (q, Context::Inbound)),
-                    "CanisterQueuePair::input_queue",
-                )?;
-                let oq = try_from_option_field(
-                    qp.output_queue.map(|q| (q, Context::Outbound)),
-                    "CanisterQueuePair::output_queue",
-                )?;
-
-                if canister_queues
-                    .insert(
-                        canister_id,
-                        ((&iq, &pool).try_into()?, (&oq, &pool).try_into()?),
-                    )
-                    .is_some()
-                {
-                    metrics.observe_broken_soft_invariant(format!(
-                        "CanisterQueues: Duplicate queues for canister {}",
-                        canister_id
-                    ));
-                }
-            }
-        }
-
-        let input_queues_stats = Self::calculate_input_queues_stats(&canister_queues);
-        let memory_usage_stats = Self::calculate_memory_usage_stats(&canister_queues);
-        let output_queues_stats = Self::calculate_output_queues_stats(&canister_queues);
-
-        if memory_usage_stats.reserved_slots as u64 != item.guaranteed_response_memory_reservations
-        {
-            metrics.observe_broken_soft_invariant(format!(
-                "CanisterQueues: Mismatched guaranteed response memory reservations: persisted ({}) != calculated ({})",
-                item.guaranteed_response_memory_reservations,
-                memory_usage_stats.reserved_slots
-            ));
-        }
-
-        let next_input_source =
-            InputSource::from(NextInputQueue::try_from(item.next_input_source).unwrap_or_default());
-
-        let mut local_subnet_input_schedule = VecDeque::new();
-        for canister_id in item.local_sender_schedule.into_iter() {
-            local_subnet_input_schedule.push_back(canister_id.try_into()?);
-        }
-        let mut remote_subnet_input_schedule = VecDeque::new();
-        for canister_id in item.remote_sender_schedule.into_iter() {
-            remote_subnet_input_schedule.push_back(canister_id.try_into()?);
-        }
-
-        let queues = Self {
-            ingress_queue: IngressQueue::try_from(item.ingress_queue)?,
-            canister_queues,
-            input_queues_stats,
-            output_queues_stats,
-            memory_usage_stats,
-            next_input_source,
-            local_subnet_input_schedule,
-            remote_subnet_input_schedule,
-        };
-
-        // Safe to call with invalid `own_canister_id` and empty `local_canisters`, as
-        // the validation logic allows for deleted local canisters.
-        queues
-            .schedules_ok(
-                &CanisterId::unchecked_from_principal(PrincipalId::new_anonymous()),
-                &BTreeMap::new(),
-            )
-            .unwrap_or_else(|e| metrics.observe_broken_soft_invariant(e));
-
-        Ok(queues)
->>>>>>> 65912c67
-    }
-
-<<<<<<< HEAD
-=======
-impl NewCanisterQueues {
->>>>>>> 65912c67
+    }
+
     /// Helper function to concisely validate `CanisterQueues`' input schedule
     /// during deserialization; or in debug builds, by writing
     /// `debug_assert_eq!(Ok(()), self.schedules_ok(&input_queue_type_fn))`.
@@ -1366,7 +1064,6 @@
                 .map(|(canister_id, (input_queue, _))| (canister_id, input_queue)),
             &input_queue_type_fn,
         )
-<<<<<<< HEAD
     }
 
     /// Helper function for concisely validating invariants other than those of
@@ -1398,8 +1095,6 @@
         }
 
         Ok(())
-=======
->>>>>>> 65912c67
     }
 
     /// Computes stats for the given canister queues. Used when deserializing and in
@@ -1463,7 +1158,6 @@
     Ok(())
 }
 
-<<<<<<< HEAD
 /// Generates a timeout reject response from a request, refunding its payment.
 fn generate_timeout_response(request: &Arc<Request>) -> Response {
     Response {
@@ -1482,10 +1176,6 @@
 
 impl From<&CanisterQueues> for pb_queues::CanisterQueues {
     fn from(item: &CanisterQueues) -> Self {
-=======
-impl From<&NewCanisterQueues> for pb_queues::CanisterQueues {
-    fn from(item: &NewCanisterQueues) -> Self {
->>>>>>> 65912c67
         let (next_input_source, local_sender_schedule, remote_sender_schedule) =
             (&item.input_schedule).into();
 
@@ -1795,10 +1485,6 @@
 /// a given sender, based on a the set of all local canisters, plus
 /// `own_canister_id` (since Rust's ownership rules would prevent us from
 /// mutating a canister's queues if they were still under `local_canisters`).
-<<<<<<< HEAD
-=======
-#[allow(dead_code)]
->>>>>>> 65912c67
 fn input_queue_type_fn<'a>(
     own_canister_id: &'a CanisterId,
     local_canisters: &'a BTreeMap<CanisterId, CanisterState>,
@@ -1810,14 +1496,6 @@
             InputQueueType::RemoteSubnet
         }
     }
-<<<<<<< HEAD
-=======
-}
-
-enum QueueOp {
-    Push,
-    Pop,
->>>>>>> 65912c67
 }
 
 pub mod testing {
@@ -1900,19 +1578,11 @@
         }
 
         fn local_sender_schedule(&self) -> &VecDeque<CanisterId> {
-<<<<<<< HEAD
             &self.input_schedule.local_sender_schedule()
         }
 
         fn remote_sender_schedule(&self) -> &VecDeque<CanisterId> {
             &self.input_schedule.remote_sender_schedule()
-=======
-            &self.local_subnet_input_schedule
-        }
-
-        fn remote_sender_schedule(&self) -> &VecDeque<CanisterId> {
-            &self.remote_subnet_input_schedule
->>>>>>> 65912c67
         }
 
         fn output_queue_iter_for_testing(
