use super::testing::{new_canister_queues_for_test, CanisterQueuesTesting};
use super::InputQueueType::*;
use super::*;
use crate::{CanisterState, SchedulerState, SystemState};
use assert_matches::assert_matches;
use ic_base_types::NumSeconds;
use ic_test_utilities_state::arb_num_receivers;
use ic_test_utilities_types::arbitrary;
use ic_test_utilities_types::ids::{canister_test_id, message_test_id, user_test_id};
use ic_test_utilities_types::messages::{IngressBuilder, RequestBuilder, ResponseBuilder};
<<<<<<< HEAD
use ic_types::messages::{
    CallbackId, CanisterMessage, MAX_INTER_CANISTER_PAYLOAD_IN_BYTES_U64, NO_DEADLINE,
};
use ic_types::time::{expiry_time_from_now, CoarseTime, UNIX_EPOCH};
use ic_types::Cycles;
use maplit::{btreemap, btreeset};
use message_pool::REQUEST_LIFETIME;
=======
use ic_types::messages::{CallbackId, CanisterMessage, NO_DEADLINE};
use ic_types::time::{expiry_time_from_now, UNIX_EPOCH};
use maplit::btreemap;
>>>>>>> e7ac7125
use proptest::prelude::*;
use std::{collections::BTreeSet, convert::TryInto, time::Duration};

/// Wrapper for `CanisterQueues` for tests using only one pair of
/// `(InputQueue, OutputQueue)` and arbitrary requests/responses.
struct CanisterQueuesFixture {
    pub queues: CanisterQueues,
    pub this: CanisterId,
    pub other: CanisterId,
}

impl CanisterQueuesFixture {
    fn new() -> CanisterQueuesFixture {
        CanisterQueuesFixture {
            queues: CanisterQueues::default(),
            this: canister_test_id(13),
            other: canister_test_id(11),
        }
    }

    fn push_input_request(&mut self) -> Result<(), (StateError, RequestOrResponse)> {
        self.queues.push_input(
            RequestBuilder::default()
                .sender(self.other)
                .receiver(self.this)
                .build()
                .into(),
            InputQueueType::LocalSubnet,
        )
    }

    fn push_input_response(&mut self) -> Result<(), (StateError, RequestOrResponse)> {
        self.queues.push_input(
            ResponseBuilder::default()
                .originator(self.this)
                .respondent(self.other)
                .build()
                .into(),
            InputQueueType::LocalSubnet,
        )
    }

    fn pop_input(&mut self) -> Option<CanisterMessage> {
        self.queues.pop_input()
    }

    fn push_output_request(&mut self) -> Result<(), (StateError, Arc<Request>)> {
        self.queues.push_output_request(
            Arc::new(
                RequestBuilder::default()
                    .sender(self.this)
                    .receiver(self.other)
                    .build(),
            ),
            UNIX_EPOCH,
        )
    }

    fn push_output_response(&mut self) {
        self.queues.push_output_response(Arc::new(
            ResponseBuilder::default()
                .originator(self.other)
                .respondent(self.this)
                .build(),
        ));
    }

    fn pop_output(&mut self) -> Option<RequestOrResponse> {
        let mut iter = self.queues.output_into_iter();
        iter.pop()
    }

    /// Times out all requests in the output queue.
    // FIXME: This will now time out all messages, not just outbound requests.
    fn time_out_all_output_requests(&mut self) -> usize {
        let local_canisters = maplit::btreemap! {
            self.this => {
                let scheduler_state = SchedulerState::default();
                let system_state = SystemState::new_running_for_testing(
                    CanisterId::from_u64(42),
                    user_test_id(24).get(),
                    Cycles::new(1 << 36),
                    NumSeconds::from(100_000),
                );
                CanisterState::new(system_state, None, scheduler_state)
            }
        };
        self.queues.time_out_messages(
            Time::from_nanos_since_unix_epoch(u64::MAX),
            &self.this,
            &local_canisters,
        )
    }

    fn available_output_request_slots(&self) -> usize {
        *self
            .queues
            .available_output_request_slots()
            .get(&self.other)
            .unwrap()
    }
}

/// Can push one request to the output queues.
#[test]
fn can_push_output_request() {
    let mut queues = CanisterQueuesFixture::new();
    queues.push_output_request().unwrap();
}

/// Cannot push response to output queues without pushing an input request
/// first.
#[test]
#[should_panic(expected = "assertion failed: self.guaranteed_response_memory_reservations > 0")]
fn cannot_push_output_response_without_input_request() {
    let mut queues = CanisterQueuesFixture::new();
    queues.push_output_response();
}

#[test]
fn enqueuing_unexpected_response_does_not_panic() {
    let mut queues = CanisterQueuesFixture::new();
    // Enqueue a request to create a queue for `other`.
    queues.push_input_request().unwrap();
    // Now `other` sends an unexpected `Response`.  We should return an error not
    // panic.
    queues.push_input_response().unwrap_err();
}

/// Can push response to output queues after pushing input request.
#[test]
fn can_push_output_response_after_input_request() {
    let mut queues = CanisterQueuesFixture::new();
    queues.push_input_request().unwrap();
    queues.pop_input().unwrap();
    queues.push_output_response();
}

/// Can push one request to the induction pool.
#[test]
fn can_push_input_request() {
    let mut queues = CanisterQueuesFixture::new();
    queues.push_input_request().unwrap();
}

/// Cannot push response to the induction pool without pushing output
/// request first.
#[test]
fn cannot_push_input_response_without_output_request() {
    let mut queues = CanisterQueuesFixture::new();
    queues.push_input_response().unwrap_err();
}

/// Can push response to input queues after pushing request to output
/// queues.
#[test]
fn can_push_input_response_after_output_request() {
    let mut queues = CanisterQueuesFixture::new();
    queues.push_output_request().unwrap();
    queues.pop_output().unwrap();
    queues.push_input_response().unwrap();
}

/// Check that `available_output_request_slots` doesn't count input requests and
/// output reserved slots and responses.
#[test]
fn test_available_output_request_slots_dont_counts() {
    let mut queues = CanisterQueuesFixture::new();
    queues.push_input_request().unwrap();
    assert_eq!(
        DEFAULT_QUEUE_CAPACITY,
        queues.available_output_request_slots()
    );
    queues.pop_input().unwrap();

    queues.push_output_response();
    assert_eq!(
        DEFAULT_QUEUE_CAPACITY,
        queues.available_output_request_slots()
    );
}

/// Check that `available_output_request_slots` counts output requests and input
/// reserved slots and responses.
#[test]
fn test_available_output_request_slots_counts() {
    let mut queues = CanisterQueuesFixture::new();

    // Check that output request counts.
    queues.push_output_request().unwrap();
    assert_eq!(
        DEFAULT_QUEUE_CAPACITY - 1,
        queues.available_output_request_slots()
    );

    // Check that input reserved slot counts.
    queues.pop_output().unwrap();
    assert_eq!(
        DEFAULT_QUEUE_CAPACITY - 1,
        queues.available_output_request_slots()
    );

    // Check that input response counts.
    queues.push_input_response().unwrap();
    assert_eq!(
        DEFAULT_QUEUE_CAPACITY - 1,
        queues.available_output_request_slots()
    );
}

/// Check that `available_output_request_slots` counts timed out output
/// requests.
#[test]
fn test_available_output_request_slots_counts_timed_out_output_requests() {
    let mut queues = CanisterQueuesFixture::new();

    // Need output response to pin timed out request behind.
    queues.push_input_request().unwrap();
    queues.pop_input().unwrap();
    queues.push_output_response();

    // All output request slots are still available.
    assert_eq!(
        DEFAULT_QUEUE_CAPACITY,
        queues.available_output_request_slots()
    );

    // Push output request, then time it out.
    queues.push_output_request().unwrap();
    queues.time_out_all_output_requests();

    // Pop the reject response, to isolate the timed out request.
    queues.pop_input().unwrap();

    // Check timed out request counts.
    assert_eq!(
        DEFAULT_QUEUE_CAPACITY - 1,
        queues.available_output_request_slots()
    );
}

#[test]
fn test_backpressure_with_timed_out_requests() {
    let mut queues = CanisterQueuesFixture::new();

    // Need output response to pin timed out requests behind.
    queues.push_input_request().unwrap();
    queues.pop_input();
    queues.push_output_response();

    // Push `DEFAULT_QUEUE_CAPACITY` output requests and time them all out.
    for _ in 0..DEFAULT_QUEUE_CAPACITY {
        queues.push_output_request().unwrap();
    }
    queues.time_out_all_output_requests();

    // Check that no new request can be pushed.
    assert!(queues.push_output_request().is_err());
}

#[test]
fn test_shed_largest_message() {
    let this = canister_test_id(13);
    let other = canister_test_id(11);

    let mut queues = CanisterQueues::default();

    // Push an input and an output request.
    queues
        .push_input(
            RequestBuilder::default()
                .sender(other)
                .receiver(this)
                .deadline(CoarseTime::from_secs_since_unix_epoch(17))
                .build()
                .into(),
            RemoteSubnet,
        )
        .unwrap();
    queues
        .push_output_request(
            Arc::new(
                RequestBuilder::default()
                    .sender(this)
                    .receiver(other)
                    .deadline(CoarseTime::from_secs_since_unix_epoch(19))
                    .build(),
            ),
            UNIX_EPOCH,
        )
        .unwrap();

    // Shed the two requests.
    let local_canisters = Default::default();
    assert!(queues.shed_largest_message(&this, &local_canisters));
    assert!(queues.shed_largest_message(&this, &local_canisters));

    // There should be a reject response in an input queue.
    assert_matches!(queues.pop_input(), Some(CanisterMessage::Response(_)));
    assert!(!queues.has_input());
    // But no output.
    assert!(!queues.has_output());
    assert!(queues.output_into_iter().next().is_none());
}

/// Enqueues 3 requests for the same canister and consumes them.
#[test]
fn test_message_picking_round_robin_on_one_queue() {
    let mut queues = CanisterQueuesFixture::new();
    assert!(queues.pop_input().is_none());
    for _ in 0..3 {
        queues.push_input_request().expect("could not push");
    }

    for _ in 0..3 {
        match queues.pop_input().expect("could not pop a message") {
            CanisterMessage::Request(msg) => assert_eq!(msg.sender, queues.other),
            msg => panic!("unexpected message popped: {:?}", msg),
        }
    }

    assert!(!queues.queues.has_input());
    assert!(queues.pop_input().is_none());
}

/// Enqueues 10 ingress messages and pops them.
#[test]
fn test_message_picking_ingress_only() {
    let this = canister_test_id(13);

    let mut queues = CanisterQueues::default();
    assert!(queues.pop_input().is_none());

    for i in 0..10 {
        queues.push_ingress(Ingress {
            source: user_test_id(77),
            receiver: this,
            effective_canister_id: None,
            method_name: String::from("test"),
            method_payload: vec![i as u8],
            message_id: message_test_id(555),
            expiry_time: expiry_time_from_now(),
        });
    }

    let mut expected_byte = 0;
    while queues.has_input() {
        match queues.pop_input().expect("could not pop a message") {
            CanisterMessage::Ingress(msg) => {
                assert_eq!(msg.method_payload, vec![expected_byte])
            }
            msg => panic!("unexpected message popped: {:?}", msg),
        }
        expected_byte += 1;
    }
    assert_eq!(10, expected_byte);

    assert!(queues.pop_input().is_none());
}

/// Wrapper for `CanisterQueues` for tests using requests/responses to/from
/// arbitrary remote canisters.
struct CanisterQueuesMultiFixture {
    pub queues: CanisterQueues,
    pub this: CanisterId,
}

impl CanisterQueuesMultiFixture {
    fn new() -> CanisterQueuesMultiFixture {
        CanisterQueuesMultiFixture {
            queues: CanisterQueues::default(),
            this: canister_test_id(13),
        }
    }

    fn push_input_request(
        &mut self,
        other: CanisterId,
        input_queue_type: InputQueueType,
    ) -> Result<(), (StateError, RequestOrResponse)> {
        self.queues.push_input(
            RequestBuilder::default()
                .sender(other)
                .receiver(self.this)
                .build()
                .into(),
            input_queue_type,
        )
    }

    fn push_input_response(
        &mut self,
        other: CanisterId,
        input_queue_type: InputQueueType,
    ) -> Result<(), (StateError, RequestOrResponse)> {
        self.queues.push_input(
            ResponseBuilder::default()
                .originator(self.this)
                .respondent(other)
                .build()
                .into(),
            input_queue_type,
        )
    }

    fn push_ingress(&mut self, msg: Ingress) {
        self.queues.push_ingress(msg)
    }

    fn pop_input(&mut self) -> Option<CanisterMessage> {
        self.queues.pop_input()
    }

    fn has_input(&mut self) -> bool {
        self.queues.has_input()
    }

    fn push_output_request(&mut self, other: CanisterId) -> Result<(), (StateError, Arc<Request>)> {
        self.queues.push_output_request(
            Arc::new(
                RequestBuilder::default()
                    .sender(self.this)
                    .receiver(other)
                    .build(),
            ),
            UNIX_EPOCH,
        )
    }

    fn pop_output(&mut self) -> Option<RequestOrResponse> {
        let mut iter = self.queues.output_into_iter();
        iter.pop()
    }

    fn local_schedule(&self) -> Vec<CanisterId> {
        self.queues.local_subnet_input_schedule.clone().into()
    }

    fn remote_schedule(&self) -> Vec<CanisterId> {
        self.queues.remote_subnet_input_schedule.clone().into()
    }

    fn pool_is_empty(&self) -> bool {
        self.queues.pool.len() == 0
    }
}

/// Enqueues 3 requests and 1 response, then pops them and verifies the
/// expected order.
#[test]
fn test_message_picking_round_robin() {
    let this = canister_test_id(13);
    let other_1 = canister_test_id(1);
    let other_2 = canister_test_id(2);
    let other_3 = canister_test_id(3);

    let mut queues = CanisterQueuesMultiFixture::new();
    assert!(!queues.has_input());

    // 3 remote requests from 2 canisters.
    for id in &[other_1, other_1, other_3] {
        queues
            .push_input_request(*id, RemoteSubnet)
            .expect("could not push");
    }

    // Local response from `other_2`.
    // First push then pop a request to `other_2`, in order to get a reserved slot.
    queues.push_output_request(other_2).unwrap();
    queues.pop_output().unwrap();
    queues.push_input_response(other_2, LocalSubnet).unwrap();

    // Local request from `other_2`.
    queues
        .push_input_request(other_2, LocalSubnet)
        .expect("could not push");

    queues.push_ingress(Ingress {
        source: user_test_id(77),
        receiver: this,
        effective_canister_id: None,
        method_name: String::from("test"),
        method_payload: Vec::new(),
        message_id: message_test_id(555),
        expiry_time: expiry_time_from_now(),
    });

    // POPPING
    // Due to the round-robin across Local, Ingress, and Remote subnet messages;
    // and round-robin across input queues within Local and Remote input schedules;
    // the popping order should be:

    // 1. Local Subnet response (other_2)
    assert_matches!(
        queues.pop_input(),
        Some(CanisterMessage::Response(msg)) if msg.respondent == other_2
    );

    // 2. Ingress message
    assert_matches!(
        queues.pop_input(),
        Some(CanisterMessage::Ingress(msg)) if msg.source == user_test_id(77)
    );

    // 3. Remote Subnet request (other_1)
    assert_matches!(
        queues.pop_input(),
        Some(CanisterMessage::Request(msg)) if msg.sender == other_1
    );

    // 4. Local Subnet request (other_2)
    assert_matches!(
        queues.pop_input(),
        Some(CanisterMessage::Request(msg)) if msg.sender == other_2
    );

    // 5. Remote Subnet request (other_3)
    assert_matches!(
        queues.pop_input(),
        Some(CanisterMessage::Request(msg)) if msg.sender == other_3
    );

    // 6. Remote Subnet request (other_1)
    assert_matches!(
        queues.pop_input(),
        Some(CanisterMessage::Request(msg)) if msg.sender == other_1
    );

    assert!(!queues.has_input());
    assert!(queues.pop_input().is_none());
    assert!(queues.pool_is_empty());
}

/// Enqueues 4 input requests across 3 canisters and consumes them, ensuring
/// correct round-robin scheduling.
#[test]
fn test_input_scheduling() {
    let other_1 = canister_test_id(1);
    let other_2 = canister_test_id(2);
    let other_3 = canister_test_id(3);

    let mut queues = CanisterQueuesMultiFixture::new();
    assert!(!queues.has_input());

    let push_input_from = |queues: &mut CanisterQueuesMultiFixture, sender: CanisterId| {
        queues
            .push_input_request(sender, RemoteSubnet)
            .expect("could not push");
    };

    let assert_sender = |sender: CanisterId, message: CanisterMessage| match message {
        CanisterMessage::Request(req) => assert_eq!(sender, req.sender),
        _ => unreachable!(),
    };

    push_input_from(&mut queues, other_1);
    assert_eq!(vec![other_1], queues.remote_schedule());

    push_input_from(&mut queues, other_2);
    assert_eq!(vec![other_1, other_2], queues.remote_schedule());

    push_input_from(&mut queues, other_1);
    assert_eq!(vec![other_1, other_2], queues.remote_schedule());

    push_input_from(&mut queues, other_3);
    assert_eq!(vec![other_1, other_2, other_3], queues.remote_schedule());

    assert_sender(other_1, queues.pop_input().unwrap());
    assert_eq!(vec![other_2, other_3, other_1], queues.remote_schedule());

    assert_sender(other_2, queues.pop_input().unwrap());
    assert_eq!(vec![other_3, other_1], queues.remote_schedule());

    assert_sender(other_3, queues.pop_input().unwrap());
    assert_eq!(vec![other_1], queues.remote_schedule());

    assert_sender(other_1, queues.pop_input().unwrap());
    assert!(queues.remote_schedule().is_empty());

    assert!(!queues.has_input());
}

#[test]
fn test_split_input_schedules() {
    let other_1 = canister_test_id(1);
    let other_2 = canister_test_id(2);
    let other_3 = canister_test_id(3);
    let other_4 = canister_test_id(4);
    let other_5 = canister_test_id(5);

    let mut queues = CanisterQueuesMultiFixture::new();
    let this = queues.this;

    // 4 local input queues (`other_1`, `other_2`, `this`, `other_3`) and 2 remote
    // ones (`other_4`, `other_5`).
    queues.push_input_request(other_1, LocalSubnet).unwrap();
    queues.push_input_request(other_2, LocalSubnet).unwrap();
    queues.push_input_request(this, LocalSubnet).unwrap();
    queues.push_input_request(other_3, LocalSubnet).unwrap();
    queues.push_input_request(other_4, RemoteSubnet).unwrap();
    queues.push_input_request(other_5, RemoteSubnet).unwrap();

    // Schedules before.
    assert_eq!(
        vec![other_1, other_2, this, other_3],
        queues.local_schedule()
    );
    assert_eq!(vec![other_4, other_5], queues.remote_schedule());

    // After the split we only have `other_1` (and `this`) on the subnet.
    let system_state =
        SystemState::new_running_for_testing(other_1, other_1.get(), Cycles::zero(), 0.into());
    let scheduler_state = SchedulerState::new(UNIX_EPOCH);
    let local_canisters = btreemap! {
        other_1 => CanisterState::new(system_state, None, scheduler_state)
    };

    // Act.
    queues.queues.split_input_schedules(&this, &local_canisters);

    // Schedules after: `other_2` and `other_3` have moved to the head of the remote
    // input schedule. Ordering is otherwise retained.
    assert_eq!(vec![other_1, this], queues.local_schedule());
    assert_eq!(
        vec![other_2, other_3, other_4, other_5],
        queues.remote_schedule()
    );
}

#[test]
fn test_peek_round_robin() {
    let mut queues = CanisterQueues::default();
    assert!(!queues.has_input());

    let local_senders = [
        canister_test_id(1),
        canister_test_id(2),
        canister_test_id(1),
    ];
    let remote_senders = [
        canister_test_id(3),
        canister_test_id(3),
        canister_test_id(4),
    ];

    let local_requests = local_senders
        .iter()
        .map(|sender| RequestBuilder::default().sender(*sender).build())
        .collect::<Vec<_>>();
    let remote_requests = remote_senders
        .iter()
        .map(|sender| RequestBuilder::default().sender(*sender).build())
        .collect::<Vec<_>>();

    push_requests(&mut queues, InputQueueType::LocalSubnet, &local_requests);
    push_requests(&mut queues, InputQueueType::RemoteSubnet, &remote_requests);

    let ingress = Ingress {
        source: user_test_id(77),
        receiver: canister_test_id(13),
        method_name: String::from("test"),
        method_payload: Vec::new(),
        effective_canister_id: None,
        message_id: message_test_id(555),
        expiry_time: expiry_time_from_now(),
    };
    queues.push_ingress(ingress.clone());

    assert!(queues.has_input());
    /* Peek */
    // Due to the round-robin across Local, Ingress, and Remote Subnet messages,
    // the peek order should be:
    // 1. Local Subnet request (index 0)
    let peeked_input = CanisterMessage::Request(Arc::new(local_requests.first().unwrap().clone()));
    assert_eq!(queues.peek_input().unwrap(), peeked_input);
    // Peeking again the queues would return the same result.
    assert_eq!(queues.peek_input().unwrap(), peeked_input);
    assert_eq!(queues.pop_input().unwrap(), peeked_input);

    // 2. Ingress message
    let peeked_input = CanisterMessage::Ingress(Arc::new(ingress));
    assert_eq!(queues.peek_input().unwrap(), peeked_input);
    assert_eq!(queues.pop_input().unwrap(), peeked_input);

    // 3. Remote Subnet request (index 0)
    let peeked_input = CanisterMessage::Request(Arc::new(remote_requests.first().unwrap().clone()));
    assert_eq!(queues.peek_input().unwrap(), peeked_input);
    assert_eq!(queues.pop_input().unwrap(), peeked_input);

    // 4. Local Subnet request (index 1)
    let peeked_input = CanisterMessage::Request(Arc::new(local_requests.get(1).unwrap().clone()));
    assert_eq!(queues.peek_input().unwrap(), peeked_input);
    assert_eq!(queues.pop_input().unwrap(), peeked_input);

    // 5. Remote Subnet request (index 2)
    let peeked_input = CanisterMessage::Request(Arc::new(remote_requests.get(2).unwrap().clone()));
    assert_eq!(queues.peek_input().unwrap(), peeked_input);
    assert_eq!(queues.pop_input().unwrap(), peeked_input);

    // 6. Local Subnet request (index 2)
    let peeked_input = CanisterMessage::Request(Arc::new(local_requests.get(2).unwrap().clone()));
    assert_eq!(queues.peek_input().unwrap(), peeked_input);
    assert_eq!(queues.pop_input().unwrap(), peeked_input);

    // 7. Remote Subnet request (index 1)
    let peeked_input = CanisterMessage::Request(Arc::new(remote_requests.get(1).unwrap().clone()));
    assert_eq!(queues.peek_input().unwrap(), peeked_input);
    assert_eq!(queues.pop_input().unwrap(), peeked_input);

    assert!(!queues.has_input());
    assert!(queues.pool.len() == 0);
}

#[test]
fn test_skip_round_robin() {
    let mut queues = CanisterQueues::default();
    assert!(!queues.has_input());

    let local_senders = [
        canister_test_id(1),
        canister_test_id(2),
        canister_test_id(1),
    ];
    let local_requests = local_senders
        .iter()
        .map(|sender| RequestBuilder::default().sender(*sender).build())
        .collect::<Vec<_>>();

    push_requests(&mut queues, InputQueueType::LocalSubnet, &local_requests);
    let ingress = Ingress {
        source: user_test_id(77),
        receiver: canister_test_id(13),
        method_name: String::from("test"),
        method_payload: Vec::new(),
        effective_canister_id: None,
        message_id: message_test_id(555),
        expiry_time: expiry_time_from_now(),
    };
    queues.push_ingress(ingress.clone());
    let ingress_input = CanisterMessage::Ingress(Arc::new(ingress));
    assert!(queues.has_input());

    // 1. Pop local subnet request (index 0)
    // 2. Skip ingress message
    // 3. Pop local subnet request (index 1)
    // 4. Skip ingress message
    // 5. Skip local subnet request (index 2)
    // Loop detected.

    let mut loop_detector = CanisterQueuesLoopDetector::default();

    // Pop local queue.
    let peeked_input = CanisterMessage::Request(Arc::new(local_requests.first().unwrap().clone()));
    assert_eq!(queues.peek_input().unwrap(), peeked_input);
    assert_eq!(queues.pop_input().unwrap(), peeked_input);

    // Skip ingress.
    assert_eq!(queues.peek_input().unwrap(), ingress_input);
    queues.skip_input(&mut loop_detector);
    assert_eq!(loop_detector.ingress_queue_skip_count, 1);
    assert!(!loop_detector.detected_loop(&queues));

    let peeked_input = CanisterMessage::Request(Arc::new(local_requests.get(1).unwrap().clone()));
    assert_eq!(queues.peek_input().unwrap(), peeked_input);
    assert_eq!(queues.pop_input().unwrap(), peeked_input);

    // Skip ingress
    assert_eq!(queues.peek_input().unwrap(), ingress_input);
    queues.skip_input(&mut loop_detector);
    assert!(!loop_detector.detected_loop(&queues));
    assert_eq!(loop_detector.ingress_queue_skip_count, 2);

    // Skip local.
    let peeked_input = CanisterMessage::Request(Arc::new(local_requests.get(2).unwrap().clone()));
    assert_eq!(queues.peek_input().unwrap(), peeked_input);
    queues.skip_input(&mut loop_detector);
    assert_eq!(loop_detector.ingress_queue_skip_count, 2);
    assert!(loop_detector.detected_loop(&queues));
}

/// Enqueues 6 output requests across 3 canisters and consumes them.
#[test]
fn test_output_into_iter() {
    let this = canister_test_id(13);
    let other_1 = canister_test_id(1);
    let other_2 = canister_test_id(2);
    let other_3 = canister_test_id(3);

    let mut queues = CanisterQueues::default();
    assert_eq!(0, queues.output_message_count());

    let destinations = [other_1, other_2, other_1, other_3, other_2, other_1];
    for (i, id) in destinations.iter().enumerate() {
        queues
            .push_output_request(
                RequestBuilder::default()
                    .sender(this)
                    .receiver(*id)
                    .method_payload(vec![i as u8])
                    .build()
                    .into(),
                UNIX_EPOCH,
            )
            .expect("could not push");
    }

    let expected = [
        (&other_1, 0),
        (&other_2, 1),
        (&other_3, 3),
        (&other_1, 2),
        (&other_2, 4),
        (&other_1, 5),
    ];
    assert_eq!(expected.len(), queues.output_message_count());

    for (i, msg) in queues.output_into_iter().enumerate() {
        match msg {
            RequestOrResponse::Request(msg) => {
                assert_eq!(this, msg.sender);
                assert_eq!(*expected[i].0, msg.receiver);
                assert_eq!(vec![expected[i].1], msg.method_payload)
            }
            msg => panic!("unexpected message popped: {:?}", msg),
        }
    }

    assert_eq!(0, queues.output_message_count());
    assert!(queues.pool.len() == 0);
}

<<<<<<< HEAD
/// Tests that an encode-decode roundtrip yields a result equal to the original
/// (and that the stats of an organically constructed `CanisterQueues` match
/// those of a deserialized one).
#[test]
fn encode_roundtrip() {
    let mut queues = CanisterQueues::default();

    let this = canister_test_id(13);
    let other = canister_test_id(14);
    queues
        .push_input(
            RequestBuilder::default().sender(this).build().into(),
            InputQueueType::RemoteSubnet,
        )
        .unwrap();
    queues
        .push_input(
            RequestBuilder::default().sender(other).build().into(),
            InputQueueType::RemoteSubnet,
        )
        .unwrap();
    queues
        .pop_canister_input(InputQueueType::RemoteSubnet)
        .unwrap();
    queues.push_ingress(IngressBuilder::default().receiver(this).build());

    let encoded: pb_queues::CanisterQueues = (&queues).into();
    let decoded = encoded.try_into().unwrap();

    assert_eq!(queues, decoded);
}

/// Tests that serializing an empty `CanisterQueues` produces zero bytes.
#[test]
fn encode_empty() {
    use prost::Message;

    let queues = CanisterQueues::default();

    let encoded: pb_queues::CanisterQueues = (&queues).into();
    let mut serialized: Vec<u8> = Vec::new();
    encoded.encode(&mut serialized).unwrap();

    let expected: &[u8] = &[];
    assert_eq!(expected, serialized.as_slice());
}

/// Tests that serializing a `CanisterQueues` with an empty but non-default pool
/// preserves the non-default pool.
#[test]
fn encode_non_default_pool() {
    let mut queues = CanisterQueues::default();

    let this = canister_test_id(13);
    queues
        .push_input(
            RequestBuilder::default().sender(this).build().into(),
            InputQueueType::RemoteSubnet,
        )
        .unwrap();
    queues
        .pop_canister_input(InputQueueType::RemoteSubnet)
        .unwrap();
    // Sanity check that the pool is empty but not equal to the default.
    assert_eq!(0, queues.pool.len());
    assert_ne!(MessagePool::default(), queues.pool);

    // And a roundtrip encode preserves the `CanisterQueues` unaltered.
    let encoded: pb_queues::CanisterQueues = (&queues).into();
    let decoded = encoded.try_into().unwrap();
    assert_eq!(queues, decoded);
}

fn push_requests(queues: &mut CanisterQueues, input_type: InputQueueType, requests: &Vec<Request>) {
    for req in requests {
        queues.push_input(req.clone().into(), input_type).unwrap()
    }
}

=======
>>>>>>> e7ac7125
#[test]
fn test_peek_canister_input_does_not_affect_schedule() {
    let mut queues = CanisterQueues::default();
    let local_senders = [
        canister_test_id(1),
        canister_test_id(2),
        canister_test_id(1),
    ];
    let remote_senders = [canister_test_id(13), canister_test_id(14)];

    let local_requests = local_senders
        .iter()
        .map(|sender| RequestBuilder::default().sender(*sender).build())
        .collect::<Vec<_>>();
    let remote_requests = remote_senders
        .iter()
        .map(|sender| RequestBuilder::default().sender(*sender).build())
        .collect::<Vec<_>>();

    push_requests(&mut queues, InputQueueType::LocalSubnet, &local_requests);
    push_requests(&mut queues, InputQueueType::RemoteSubnet, &remote_requests);

    // Schedules before peek.
    let before_local_schedule = queues.local_subnet_input_schedule.clone();
    let before_remote_schedule = queues.remote_subnet_input_schedule.clone();

    assert_eq!(
        queues
            .peek_canister_input(InputQueueType::RemoteSubnet)
            .unwrap(),
        CanisterMessage::Request(Arc::new(remote_requests.first().unwrap().clone()))
    );
    assert_eq!(
        queues
            .peek_canister_input(InputQueueType::LocalSubnet)
            .unwrap(),
        CanisterMessage::Request(Arc::new(local_requests.first().unwrap().clone()))
    );

    // Schedules are not changed.
    assert_eq!(queues.local_subnet_input_schedule, before_local_schedule);
    assert_eq!(queues.remote_subnet_input_schedule, before_remote_schedule);
    assert_eq!(
        queues
            .canister_queues
            .get(&canister_test_id(1))
            .unwrap()
            .0
            .len(),
        2
    );
}

#[test]
fn test_skip_canister_input() {
    let mut queues = CanisterQueues::default();
    let local_senders = [
        canister_test_id(1),
        canister_test_id(2),
        canister_test_id(1),
    ];
    let remote_senders = [canister_test_id(13), canister_test_id(14)];

    let local_requests = local_senders
        .iter()
        .map(|sender| RequestBuilder::default().sender(*sender).build())
        .collect::<Vec<_>>();
    let remote_requests = remote_senders
        .iter()
        .map(|sender| RequestBuilder::default().sender(*sender).build())
        .collect::<Vec<_>>();

    push_requests(&mut queues, InputQueueType::LocalSubnet, &local_requests);
    push_requests(&mut queues, InputQueueType::RemoteSubnet, &remote_requests);

    // Peek before skip.
    assert_eq!(
        queues
            .peek_canister_input(InputQueueType::RemoteSubnet)
            .unwrap(),
        CanisterMessage::Request(Arc::new(remote_requests.first().unwrap().clone()))
    );
    assert_eq!(
        queues
            .peek_canister_input(InputQueueType::LocalSubnet)
            .unwrap(),
        CanisterMessage::Request(Arc::new(local_requests.first().unwrap().clone()))
    );

    queues.skip_canister_input(InputQueueType::RemoteSubnet);
    queues.skip_canister_input(InputQueueType::LocalSubnet);

    // Peek will return a different result.
    assert_eq!(
        queues
            .peek_canister_input(InputQueueType::RemoteSubnet)
            .unwrap(),
        CanisterMessage::Request(Arc::new(remote_requests.get(1).unwrap().clone()))
    );
    assert_eq!(queues.remote_subnet_input_schedule.len(), 2);
    assert_eq!(
        queues
            .peek_canister_input(InputQueueType::LocalSubnet)
            .unwrap(),
        CanisterMessage::Request(Arc::new(local_requests.get(1).unwrap().clone()))
    );
    assert_eq!(queues.local_subnet_input_schedule.len(), 2);
    assert_eq!(
        queues
            .canister_queues
            .get(&canister_test_id(1))
            .unwrap()
            .0
            .len(),
        2
    );
}

<<<<<<< HEAD
fn request(deadline: CoarseTime) -> Request {
    request_with_payload(13, deadline)
}

fn request_with_payload(payload_size: usize, deadline: CoarseTime) -> Request {
    RequestBuilder::new()
        .sender(canister_test_id(13))
        .receiver(canister_test_id(13))
        .method_payload(vec![13; payload_size])
        .deadline(deadline)
        .build()
}

fn response(deadline: CoarseTime) -> Response {
    response_with_payload(13, deadline)
}

fn response_with_payload(payload_size: usize, deadline: CoarseTime) -> Response {
    ResponseBuilder::new()
        .respondent(canister_test_id(13))
        .originator(canister_test_id(13))
        .response_payload(Payload::Data(vec![13; payload_size]))
        .deadline(deadline)
        .build()
}

fn time(seconds_since_unix_epoch: u32) -> CoarseTime {
    CoarseTime::from_secs_since_unix_epoch(seconds_since_unix_epoch)
}
=======
fn push_requests(queues: &mut CanisterQueues, input_type: InputQueueType, requests: &Vec<Request>) {
    for req in requests {
        queues.push_input(req.clone().into(), input_type).unwrap()
    }
}

struct StrictMetrics;
impl CheckpointLoadingMetrics for StrictMetrics {
    fn observe_broken_soft_invariant(&self, msg: String) {
        panic!("{}", msg);
    }
}

struct NoOpMetrics;
impl CheckpointLoadingMetrics for NoOpMetrics {
    fn observe_broken_soft_invariant(&self, _: String) {}
}

/// Tests that an encode-decode roundtrip yields a result equal to the
/// original (and the queue size metrics of an organically constructed
/// `CanisterQueues` match those of a deserialized one).
#[test]
fn encode_roundtrip() {
    let mut queues = CanisterQueues::default();

    let this = canister_test_id(13);
    let other = canister_test_id(14);
    queues
        .push_input(
            RequestBuilder::default().sender(this).build().into(),
            InputQueueType::LocalSubnet,
        )
        .unwrap();
    queues
        .push_input(
            RequestBuilder::default().sender(other).build().into(),
            InputQueueType::RemoteSubnet,
        )
        .unwrap();
    queues
        .pop_canister_input(InputQueueType::RemoteSubnet)
        .unwrap();
    queues.push_ingress(IngressBuilder::default().receiver(this).build());

    let encoded: pb_queues::CanisterQueues = (&queues).into();
    let decoded = (encoded, &StrictMetrics as &dyn CheckpointLoadingMetrics)
        .try_into()
        .unwrap();

    assert_eq!(queues, decoded);
}

/// Tests decoding a `CanisterQueues` with an invalid input schedule.
#[test]
fn decode_invalid_input_schedule() {
    let mut queues = CanisterQueues::default();

    let this = canister_test_id(13);
    let other = canister_test_id(14);
    queues
        .push_input(
            RequestBuilder::default().sender(this).build().into(),
            InputQueueType::LocalSubnet,
        )
        .unwrap();
    queues
        .push_input(
            RequestBuilder::default().sender(other).build().into(),
            InputQueueType::RemoteSubnet,
        )
        .unwrap();
    queues.push_ingress(IngressBuilder::default().receiver(this).build());

    let mut encoded: pb_queues::CanisterQueues = (&queues).into();
    // Wipe the input schedule.
    encoded.local_subnet_input_schedule.clear();

    // Decoding should succeed.
    let mut decoded =
        CanisterQueues::try_from((encoded, &NoOpMetrics as &dyn CheckpointLoadingMetrics)).unwrap();
    // Even though the input schedules are not valid.
    assert_matches!(
        decoded.schedules_ok(
            &CanisterId::unchecked_from_principal(PrincipalId::new_anonymous()),
            &BTreeMap::new(),
        ),
        Err(_)
    );

    // If we replace the input schedules with the original ones, the rest should be
    // equal.
    decoded
        .local_subnet_input_schedule
        .clone_from(&queues.local_subnet_input_schedule);
    decoded
        .remote_subnet_input_schedule
        .clone_from(&queues.remote_subnet_input_schedule);
    assert_eq!(queues, decoded);
}

/// Tests that serializing an empty `CanisterQueues` produces zero bytes.
#[test]
fn encode_empty() {
    use prost::Message;

    let queues = CanisterQueues::default();

    let encoded: pb_queues::CanisterQueues = (&queues).into();
    let mut serialized: Vec<u8> = Vec::new();
    encoded.encode(&mut serialized).unwrap();

    let expected: &[u8] = &[];
    assert_eq!(expected, serialized.as_slice());
}

/// Tests decoding `CanisterQueues`from `canister_queues` + `pool` (instead of
/// `input_queues` + `output_queues`).
#[test]
fn decode_forward_compatibility() {
    use ic_types::time::CoarseTime;
    use message_pool::MessagePool;
    use queue::CanisterQueue;

    let local_canister = canister_test_id(13);
    let remote_canister = canister_test_id(14);

    let mut queues_proto = pb_queues::CanisterQueues::default();
    let mut expected_queues = CanisterQueues::default();

    let req = RequestBuilder::default()
        .sender_reply_callback(CallbackId::from(1))
        .deadline(CoarseTime::from_secs_since_unix_epoch(313))
        .build();
    let rep = ResponseBuilder::default()
        .originator_reply_callback(CallbackId::new(4))
        .deadline(CoarseTime::from_secs_since_unix_epoch(314))
        .build();
    let mut pool = MessagePool::default();
    let stale_request_id = pool.insert_outbound_request(req.clone().into(), UNIX_EPOCH);
    pool.shed_largest_message().unwrap();

    //
    // `local_canister`'s queues.
    //

    // A `CanisterQueue` with a request, a response and a reserved slot.
    let mut iq1 = CanisterQueue::new(10);
    // Enqueue a request and a response.
    iq1.push_request(pool.insert_inbound(req.clone().into()));
    iq1.try_reserve_response_slot().unwrap();
    iq1.push_response(pool.insert_inbound(rep.clone().into()));
    // Make an extra response reservation.
    iq1.try_reserve_response_slot().unwrap();

    // Expected `InputQueue`.
    let mut expected_iq1 = InputQueue::new(10);
    expected_iq1.push(req.clone().into()).unwrap();
    expected_iq1.reserve_slot().unwrap();
    expected_iq1.push(rep.clone().into()).unwrap();
    expected_iq1.reserve_slot().unwrap();

    // An output queue with a stale request and a reserved slot.
    let mut oq1 = CanisterQueue::new(10);
    oq1.push_request(stale_request_id);
    oq1.try_reserve_response_slot().unwrap();

    // Expected `OutputQueue`.
    let mut expected_oq1 = OutputQueue::new(10);
    expected_oq1.reserve_slot().unwrap();

    queues_proto
        .canister_queues
        .push(pb_queues::canister_queues::CanisterQueuePair {
            canister_id: Some(local_canister.into()),
            input_queue: Some((&iq1).into()),
            output_queue: Some((&oq1).into()),
        });
    queues_proto
        .local_subnet_input_schedule
        .push(local_canister.into());
    queues_proto.guaranteed_response_memory_reservations += 2;
    expected_queues
        .canister_queues
        .insert(local_canister, (expected_iq1, expected_oq1));
    expected_queues
        .local_subnet_input_schedule
        .push_back(local_canister);

    //
    // `remote_canister`'s queues.
    //

    // Input queue with a reserved slot.
    let mut iq2 = CanisterQueue::new(10);
    iq2.try_reserve_response_slot().unwrap();

    // Expected `InputQueue`.
    let mut expected_iq2 = InputQueue::new(10);
    expected_iq2.reserve_slot().unwrap();

    // Empty output queue.
    let oq2 = CanisterQueue::new(10);

    queues_proto
        .canister_queues
        .push(pb_queues::canister_queues::CanisterQueuePair {
            canister_id: Some(remote_canister.into()),
            input_queue: Some((&iq2).into()),
            output_queue: Some((&oq2).into()),
        });
    queues_proto.guaranteed_response_memory_reservations += 1;
    expected_queues
        .canister_queues
        .insert(remote_canister, (expected_iq2, OutputQueue::new(10)));

    //
    // Persist pool, adjust stats.
    //

    queues_proto.pool = Some((&pool).into());

    expected_queues.input_queues_stats =
        CanisterQueues::calculate_input_queues_stats(&expected_queues.canister_queues);
    expected_queues.output_queues_stats =
        CanisterQueues::calculate_output_queues_stats(&expected_queues.canister_queues);
    expected_queues.memory_usage_stats =
        CanisterQueues::calculate_memory_usage_stats(&expected_queues.canister_queues);

    let queues = (
        queues_proto,
        &StrictMetrics as &dyn CheckpointLoadingMetrics,
    )
        .try_into()
        .unwrap();
    assert_eq!(expected_queues, queues);
}

/// Enqueues requests and responses into input and output queues, verifying that
/// input queue and memory usage stats are accurate along the way.
#[test]
fn test_stats() {
    let this = canister_test_id(13);
    let other_1 = canister_test_id(1);
    let other_2 = canister_test_id(2);
    let other_3 = canister_test_id(3);
    const NAME: &str = "abcd";
    let iq_size: usize = InputQueue::new(DEFAULT_QUEUE_CAPACITY).calculate_size_bytes();
    let mut msg_size = [0; 6];
>>>>>>> e7ac7125

#[test]
fn test_stats_best_effort() {
    let mut queues = CanisterQueues::default();

    let mut expected_queue_stats = QueueStats::default();
    assert_eq!(expected_queue_stats, queues.queue_stats);
    assert_eq!(
        &message_pool::MessageStats::default(),
        queues.pool.message_stats()
    );

    // Enqueue one guaranteed response request and one guaranteed response each into
    // an input and an output queue.
    let request = request(time(10));
    let request_size_bytes = request.count_bytes();
    let response = response_with_payload(1000, time(20));
    let response_size_bytes = response.count_bytes();

    // Make reservatuibs for the responses.
    queues
        .push_input(request.clone().into(), InputQueueType::LocalSubnet)
        .unwrap();
    queues.pop_input().unwrap();
    queues
        .push_output_request(request.clone().into(), UNIX_EPOCH)
        .unwrap();
    queues.output_into_iter().next().unwrap();
    // Actually enqueue the messages.
    queues
        .push_input(request.clone().into(), InputQueueType::LocalSubnet)
        .unwrap();
    queues
        .push_input(response.clone().into(), InputQueueType::LocalSubnet)
        .unwrap();
    queues.push_output_response(response.clone().into());
    queues
        .push_output_request(request.clone().into(), UNIX_EPOCH)
        .unwrap();

    // One input queue slot, one output queue slot, zero memory reservations.
    expected_queue_stats = QueueStats {
        guaranteed_response_memory_reservations: 0,
        input_queues_reserved_slots: 1,
        output_queues_reserved_slots: 1,
        transient_stream_responses_size_bytes: 0,
    };
    assert_eq!(expected_queue_stats, queues.queue_stats);
    // Two guaranteed response requests, two guaranteed responses.
    assert_eq!(
        &message_pool::MessageStats {
            size_bytes: 2 * (request_size_bytes + response_size_bytes),
            best_effort_message_bytes: 2 * (request_size_bytes + response_size_bytes),
            guaranteed_responses_size_bytes: 0,
            oversized_guaranteed_requests_extra_bytes: 0,
            inbound_size_bytes: request_size_bytes + response_size_bytes,
            inbound_message_count: 2,
            inbound_response_count: 1,
            inbound_guaranteed_request_count: 0,
            inbound_guaranteed_response_count: 0,
            outbound_message_count: 2,
        },
        queues.pool.message_stats()
    );

    // Pop the incoming request and the outgoing response.
    assert_eq!(
        queues.pop_input(),
        Some(CanisterMessage::Request(request.clone().into()))
    );
    assert_eq!(
        queues.output_into_iter().next().unwrap(),
        RequestOrResponse::Response(response.clone().into())
    );

    // No changes in slot and memory reservations.
    assert_eq!(expected_queue_stats, queues.queue_stats);
    // One guaranteed response request, one guaranteed response.
    assert_eq!(
        &message_pool::MessageStats {
            size_bytes: request_size_bytes + response_size_bytes,
            best_effort_message_bytes: request_size_bytes + response_size_bytes,
            guaranteed_responses_size_bytes: 0,
            oversized_guaranteed_requests_extra_bytes: 0,
            inbound_size_bytes: response_size_bytes,
            inbound_message_count: 1,
            inbound_response_count: 1,
            inbound_guaranteed_request_count: 0,
            inbound_guaranteed_response_count: 0,
            outbound_message_count: 1,
        },
        queues.pool.message_stats()
    );

    // Time out the one message with a deadline of less than 20 (the outgoing
    // request), shed the incoming response and pop the generated reject response.
    assert_eq!(
        1,
        queues.time_out_messages(time(20).into(), &request.sender, &BTreeMap::new())
    );
    assert!(queues.shed_largest_message(&request.sender, &BTreeMap::new()));
    assert!(queues.pop_input().is_some());

    // Input queue slot reservation was consumed.
    expected_queue_stats = QueueStats {
        guaranteed_response_memory_reservations: 0,
        input_queues_reserved_slots: 0,
        output_queues_reserved_slots: 1,
        transient_stream_responses_size_bytes: 0,
    };
    assert_eq!(expected_queue_stats, queues.queue_stats);
    // And we have all-zero message stats.
    assert_eq!(
        &message_pool::MessageStats::default(),
        queues.pool.message_stats()
    );
}

#[test]
fn test_stats_guaranteed_response() {
    let mut queues = CanisterQueues::default();

    let mut expected_queue_stats = QueueStats::default();
    assert_eq!(expected_queue_stats, queues.queue_stats);
    assert_eq!(
        &message_pool::MessageStats::default(),
        queues.pool.message_stats()
    );

    // Enqueue one guaranteed response request and one guaranteed response each into
    // an input and an output queue.
    let request = request(NO_DEADLINE);
    let request_size_bytes = request.count_bytes();
    let response = response(NO_DEADLINE);
    let response_size_bytes = response.count_bytes();

    // Make reservatuibs for the responses.
    queues
        .push_input(request.clone().into(), InputQueueType::LocalSubnet)
        .unwrap();
    queues.pop_input().unwrap();
    queues
        .push_output_request(request.clone().into(), UNIX_EPOCH)
        .unwrap();
    queues.output_into_iter().next().unwrap();
    // Actually enqueue the messages.
    queues
        .push_input(request.clone().into(), InputQueueType::LocalSubnet)
        .unwrap();
    queues
        .push_input(response.clone().into(), InputQueueType::LocalSubnet)
        .unwrap();
    queues.push_output_response(response.clone().into());
    queues
        .push_output_request(request.clone().into(), UNIX_EPOCH)
        .unwrap();

    // One input queue slot, one output queue slot, two memory reservations.
    expected_queue_stats = QueueStats {
        guaranteed_response_memory_reservations: 2,
        input_queues_reserved_slots: 1,
        output_queues_reserved_slots: 1,
        transient_stream_responses_size_bytes: 0,
    };
    assert_eq!(expected_queue_stats, queues.queue_stats);
    // Two guaranteed response requests, two guaranteed responses.
    assert_eq!(
        &message_pool::MessageStats {
            size_bytes: 2 * (request_size_bytes + response_size_bytes),
            best_effort_message_bytes: 0,
            guaranteed_responses_size_bytes: 2 * response_size_bytes,
            oversized_guaranteed_requests_extra_bytes: 0,
            inbound_size_bytes: request_size_bytes + response_size_bytes,
            inbound_message_count: 2,
            inbound_response_count: 1,
            inbound_guaranteed_request_count: 1,
            inbound_guaranteed_response_count: 1,
            outbound_message_count: 2,
        },
        queues.pool.message_stats()
    );

    // Pop the incoming request and the outgoing response.
    assert_eq!(
        queues.pop_input(),
        Some(CanisterMessage::Request(request.clone().into()))
    );
    assert_eq!(
        queues.output_into_iter().next().unwrap(),
        RequestOrResponse::Response(response.clone().into())
    );

    // No changes in slot and memory reservations.
    assert_eq!(expected_queue_stats, queues.queue_stats);
    // One guaranteed response request, one guaranteed response.
    assert_eq!(
        &message_pool::MessageStats {
            size_bytes: request_size_bytes + response_size_bytes,
            best_effort_message_bytes: 0,
            guaranteed_responses_size_bytes: response_size_bytes,
            oversized_guaranteed_requests_extra_bytes: 0,
            inbound_size_bytes: response_size_bytes,
            inbound_message_count: 1,
            inbound_response_count: 1,
            inbound_guaranteed_request_count: 0,
            inbound_guaranteed_response_count: 1,
            outbound_message_count: 1,
        },
        queues.pool.message_stats()
    );

    // Time out the one message that has an (implicit) deadline (the outgoing
    // request), pop the incoming response and the generated reject response.
    assert_eq!(
        1,
        queues.time_out_messages(time(u32::MAX).into(), &request.sender, &BTreeMap::new())
    );
    assert_eq!(
        queues.pop_input(),
        Some(CanisterMessage::Response(response.clone().into()))
    );
    assert!(queues.pop_input().is_some());

    // Input queue slot and memory reservations were consumed.
    expected_queue_stats = QueueStats {
        guaranteed_response_memory_reservations: 1,
        input_queues_reserved_slots: 0,
        output_queues_reserved_slots: 1,
        transient_stream_responses_size_bytes: 0,
    };
    assert_eq!(expected_queue_stats, queues.queue_stats);
    // And we have all-zero message stats.
    assert_eq!(
        &message_pool::MessageStats::default(),
        queues.pool.message_stats()
    );
}

#[test]
fn test_stats_oversized_requests() {
    let mut queues = CanisterQueues::default();

    let mut expected_queue_stats = QueueStats::default();
    assert_eq!(expected_queue_stats, queues.queue_stats);
    assert_eq!(
        &message_pool::MessageStats::default(),
        queues.pool.message_stats()
    );

    // Enqueue one best-effort and one guaranteed oversized request each into an
    // input and an output queue.
    let best_effort = request_with_payload(
        MAX_INTER_CANISTER_PAYLOAD_IN_BYTES_U64 as usize + 1000,
        time(10),
    );
    let best_effort_size_bytes = best_effort.count_bytes();
    let guaranteed = request_with_payload(
        MAX_INTER_CANISTER_PAYLOAD_IN_BYTES_U64 as usize + 2000,
        NO_DEADLINE,
    );
    let guaranteed_size_bytes = guaranteed.count_bytes();
    // The 2000 bytes we added above; plus the method name provided by
    // `RequestBuilder`; plus any difference in size between the `Request` and
    // `Response` structs, so better compute it.
    let guaranteed_extra_bytes = guaranteed_size_bytes - MAX_RESPONSE_COUNT_BYTES;

    queues
        .push_input(best_effort.clone().into(), InputQueueType::LocalSubnet)
        .unwrap();
    queues
        .push_input(guaranteed.clone().into(), InputQueueType::LocalSubnet)
        .unwrap();
    queues
        .push_output_request(best_effort.clone().into(), UNIX_EPOCH)
        .unwrap();
    queues
        .push_output_request(guaranteed.clone().into(), UNIX_EPOCH)
        .unwrap();

    // Two input queue slots, two output queue slots, two memory reservations.
    expected_queue_stats = QueueStats {
        guaranteed_response_memory_reservations: 2,
        input_queues_reserved_slots: 2,
        output_queues_reserved_slots: 2,
        transient_stream_responses_size_bytes: 0,
    };
    assert_eq!(expected_queue_stats, queues.queue_stats);
    // Two best-effort requests, two oversized guaranteed requests, 4 requests in all.
    assert_eq!(
        &message_pool::MessageStats {
            size_bytes: 2 * (best_effort_size_bytes + guaranteed_size_bytes),
            best_effort_message_bytes: 2 * best_effort_size_bytes,
            guaranteed_responses_size_bytes: 0,
            oversized_guaranteed_requests_extra_bytes: 2 * guaranteed_extra_bytes,
            inbound_size_bytes: best_effort_size_bytes + guaranteed_size_bytes,
            inbound_message_count: 2,
            inbound_response_count: 0,
            inbound_guaranteed_request_count: 1,
            inbound_guaranteed_response_count: 0,
            outbound_message_count: 2,
        },
        queues.pool.message_stats()
    );

    // Pop the incoming best-effort request and the incoming guaranteed request.
    assert_eq!(
        Some(CanisterMessage::Request(best_effort.clone().into())),
        queues.pop_input()
    );
    assert_eq!(
        Some(CanisterMessage::Request(guaranteed.clone().into())),
        queues.pop_input()
    );

    // No changes in slot and memory reservations.
    assert_eq!(expected_queue_stats, queues.queue_stats);
    // One best-effort request, one oversized guaranteed request, 2 requests in all.
    assert_eq!(
        &message_pool::MessageStats {
            size_bytes: best_effort_size_bytes + guaranteed_size_bytes,
            best_effort_message_bytes: best_effort_size_bytes,
            guaranteed_responses_size_bytes: 0,
            oversized_guaranteed_requests_extra_bytes: guaranteed_extra_bytes,
            inbound_size_bytes: 0,
            inbound_message_count: 0,
            inbound_response_count: 0,
            inbound_guaranteed_request_count: 0,
            inbound_guaranteed_response_count: 0,
            outbound_message_count: 2,
        },
        queues.pool.message_stats()
    );

    // Shed the outgoing best-effort request and time out the outgoing guaranteed one.
    assert!(queues.shed_largest_message(&best_effort.sender, &BTreeMap::new()));
    assert_eq!(
        1,
        queues.time_out_messages(time(u32::MAX).into(), &best_effort.sender, &BTreeMap::new())
    );

    // Input queue slots and the input queue memory reservation were consumed.
    expected_queue_stats = QueueStats {
        guaranteed_response_memory_reservations: 1,
        input_queues_reserved_slots: 0,
        output_queues_reserved_slots: 2,
        transient_stream_responses_size_bytes: 0,
    };
    assert_eq!(expected_queue_stats, queues.queue_stats);

    // And pop the two reject responses.
    queues.pop_input().unwrap();
    queues.pop_input().unwrap();

    // No change in slot and memory reservations.
    assert_eq!(expected_queue_stats, queues.queue_stats);
    // But back to all-zero message stats.
    assert_eq!(
        &message_pool::MessageStats::default(),
        queues.pool.message_stats()
    );
}

/// Simulates sending an outgoing request and receiving an incoming response,
/// calling `garbage_collect()` throughout. This is always a no-op, until after
/// the response was consumed, when the queue pair is GC-ed and all fields are
/// reset to their default values.
#[test]
fn test_garbage_collect() {
    let this = canister_test_id(1);
    let other = canister_test_id(2);

    // A matching request and response pair.
    let request = RequestBuilder::default()
        .sender(this)
        .receiver(other)
        .build();
    let response = ResponseBuilder::default()
        .respondent(other)
        .originator(this)
        .build();

    // Empty `CanisterQueues`.
    let mut queues = CanisterQueues::default();
    assert!(queues.canister_queues.is_empty());
    // No-op.
    queues.garbage_collect();
    assert_eq!(CanisterQueues::default(), queues);

    // Push output request.
    queues
        .push_output_request(request.into(), UNIX_EPOCH)
        .unwrap();
    // No-op.
    queues.garbage_collect();
    assert!(queues.has_output());
    assert_eq!(1, queues.canister_queues.len());

    // "Route" output request.
    queues.output_into_iter().next();
    // No-op.
    queues.garbage_collect();
    // No messages, but the queue pair is not GC-ed (due to the reserved slot).
    assert!(!queues.has_output());
    assert_eq!(1, queues.canister_queues.len());

    // Push input response.
    queues
        .push_input(response.into(), InputQueueType::LocalSubnet)
        .unwrap();
    // Before popping any input, `queue.next_input_queue` has default value.
    assert_eq!(NextInputQueue::default(), queues.next_input_queue);
    // No-op.
    queues.garbage_collect();
    // Still one queue pair.
    assert!(queues.has_input());
    assert_eq!(1, queues.canister_queues.len());

    // "Process" response.
    queues.pop_input();
    // After having popped an input, `next_input_queue` has advanced.
    assert_ne!(NextInputQueue::default(), queues.next_input_queue);
    // No more inputs, but we still have the queue pair.
    assert!(!queues.has_input());
    assert_eq!(1, queues.canister_queues.len());

    // Queue pair can finally be GC-ed.
    queues.garbage_collect();
    // No canister queues left.
    assert!(queues.canister_queues.is_empty());
    // And all fields have been reset to their default values.
    assert_eq!(CanisterQueues::default(), queues);
}

/// Tests that even when `garbage_collect()` would otherwise be a no-op, fields
/// are always reset to default.
#[test]
fn test_garbage_collect_restores_defaults() {
    let this = canister_test_id(1);

    // Empty `CanisterQueues`.
    let mut queues = CanisterQueues::default();
    assert_eq!(CanisterQueues::default(), queues);

    // Push and pop an ingress message.
    queues.push_ingress(IngressBuilder::default().receiver(this).build());
    assert!(queues.pop_input().is_some());
    // `next_input_queue` has now advanced to `RemoteSubnet`.
    assert_ne!(CanisterQueues::default(), queues);

    // But `garbage_collect()` should restore the struct to its default value.
    queues.garbage_collect();
    assert_eq!(CanisterQueues::default(), queues);
}

#[test]
fn test_reject_subnet_output_request() {
    let this = canister_test_id(1);

    let request = RequestBuilder::default()
        .sender(this)
        .receiver(IC_00)
        .build();
    let reject_context = RejectContext::new(ic_error_types::RejectCode::DestinationInvalid, "");

    let mut queues = CanisterQueues::default();

    // Reject an output request without having enqueued it first.
    queues
        .reject_subnet_output_request(request, reject_context.clone(), &[])
        .unwrap();

    // There is now a reject response.
    assert_eq!(
        CanisterMessage::Response(Arc::new(
            ResponseBuilder::default()
                .respondent(IC_00)
                .originator(this)
                .response_payload(Payload::Reject(reject_context))
                .build()
        )),
        queues.pop_input().unwrap()
    );

    // And after popping it, there are no messages or reserved slots left.
    queues.garbage_collect();
    assert!(queues.canister_queues.is_empty());
    assert!(queues.pool.len() == 0);
}

#[test]
fn test_output_queues_for_each() {
    let this = canister_test_id(13);
    let other_1 = canister_test_id(1);
    let other_2 = canister_test_id(2);

    // 3 requests to `other_1`, one to `other_2`.
    let request_1 = RequestBuilder::default()
        .sender(this)
        .receiver(other_1)
        .method_name("request_1")
        .build();
    let request_2 = RequestBuilder::default()
        .sender(this)
        .receiver(other_1)
        .method_name("request_2")
        .build();
    let request_3 = RequestBuilder::default()
        .sender(this)
        .receiver(other_1)
        .method_name("request_3")
        .build();
    let request_4 = RequestBuilder::default()
        .sender(this)
        .receiver(other_2)
        .method_name("request_4")
        .build();

    let mut queues = CanisterQueues::default();
    queues
        .push_output_request(request_1.into(), UNIX_EPOCH)
        .unwrap();
    queues
        .push_output_request(request_2.into(), UNIX_EPOCH)
        .unwrap();
    queues
        .push_output_request(request_3.into(), UNIX_EPOCH)
        .unwrap();
    queues
        .push_output_request(request_4.into(), UNIX_EPOCH)
        .unwrap();

    // Should have 2 queue pairs (one for `other_1`, one for `other_2`).
    assert_eq!(2, queues.canister_queues.len());

    let mut seen = Vec::new();
    queues.output_queues_for_each(|canister_id, msg| match msg {
        RequestOrResponse::Request(req) => {
            seen.push((*canister_id, req.method_name.clone()));
            // Turn down `request_2`, accept everything else.
            if req.method_name == "request_2" {
                return Err(());
            }
            Ok(())
        }
        _ => unreachable!(),
    });

    // Ensure we've seen `request_1` and `request_2` to `other_1`; and
    // `request_4` to `other_2`; but not `request_3`.
    assert_eq!(
        vec![
            (other_1, "request_1".into()),
            (other_1, "request_2".into()),
            (other_2, "request_4".into())
        ],
        seen
    );

    // `request_2` and `request_3` should have been left in place.
    let mut seen = Vec::new();
    queues.output_queues_for_each(|canister_id, msg| match msg {
        RequestOrResponse::Request(req) => {
            seen.push((*canister_id, req.method_name.clone()));
            Ok(())
        }
        _ => unreachable!(),
    });
    assert_eq!(
        vec![(other_1, "request_2".into()), (other_1, "request_3".into())],
        seen
    );

    // No output left.
    assert!(!queues.has_output());
    // And the pool is also empty.
    assert!(queues.pool.len() == 0);
}

// Must be duplicated here, because the `ic_test_utilities` one pulls in the
// `CanisterQueues` defined by its `ic_replicated_state`, not the ones from
// `crate` and we wouldn't have access to its non-public methods.
prop_compose! {
    /// Strategy that generates an arbitrary `CanisterQueues` (and a matching
    /// iteration order); with up to `max_requests` requests; addressed to up to
    /// `max_receivers` (if `Some`) or one request per receiver (if `None`).
    pub fn arb_canister_queues(
        max_requests: usize,
        max_receivers: Option<usize>,
    )(
        num_receivers in arb_num_receivers(max_receivers),
        reqs in prop::collection::vec(arbitrary::request(), 0..max_requests)
    ) -> (CanisterQueues, VecDeque<RequestOrResponse>) {
        new_canister_queues_for_test(reqs, canister_test_id(42), num_receivers)
    }
}

proptest! {
    #[test]
    fn peek_and_next_consistent(
        (mut canister_queues, raw_requests) in arb_canister_queues(100, Some(10))
    ) {
        let mut output_iter = canister_queues.output_into_iter();

        let mut popped = 0;
        while let Some(msg) = output_iter.peek() {
            popped += 1;
            assert_eq!(Some(msg.clone()), output_iter.next());
        }

        assert_eq!(output_iter.next(), None);
        assert_eq!(raw_requests.len(), popped);
        assert!(canister_queues.pool.len() == 0);
    }

    #[test]
    fn peek_and_next_consistent_with_excludes(
        (mut canister_queues, raw_requests) in arb_canister_queues(100, None),
        start in 0..=1,
        exclude_step in 2..=5,
    ) {
        let mut output_iter = canister_queues.output_into_iter();

        let mut i = start;
        let mut popped = 0;
        let mut excluded = 0;
        while let Some(msg) = output_iter.peek() {
            i += 1;
            if i % exclude_step == 0 {
                output_iter.exclude_queue();
                excluded += 1;
                continue;
            }
            popped += 1;
            assert_eq!(Some(msg.clone()), output_iter.next());
        }
        assert_eq!(output_iter.pop(), None);
        assert_eq!(raw_requests.len(), excluded + popped);
    }

    #[test]
    fn iter_leaves_non_consumed_messages_untouched(
        (mut canister_queues, mut raw_requests) in arb_canister_queues(100, Some(10)),
    ) {
        let num_requests = raw_requests.len();

        // Consume half of the messages in the canister queues and verify whether we pop the
        // expected elements.
        {
            let mut output_iter = canister_queues.output_into_iter();

            for _ in 0..num_requests / 2 {
                let popped_message = output_iter.next().unwrap();
                let expected_message = raw_requests.pop_front().unwrap();
                assert_eq!(popped_message, expected_message);
            }

            assert_eq!(canister_queues.output_message_count(), num_requests - num_requests / 2);
        }

        // Ensure that the messages that have not been consumed above are still in the queues
        // after dropping `output_iter`.
        while let Some(raw) = raw_requests.pop_front() {
            if let Some(msg) = canister_queues.pop_canister_output(&raw.receiver()) {
                assert_eq!(raw, msg);
            } else {
                panic!("Not all unconsumed messages left in canister queues");
            }
        }

        // Ensure that there are no messages left in the canister queues.
        assert_eq!(canister_queues.output_message_count(), 0);
        // And the pool is empty.
        assert!(canister_queues.pool.len() == 0);
    }

    #[test]
    fn iter_with_exclude_leaves_excluded_queues_untouched(
        (mut canister_queues, mut raw_requests) in arb_canister_queues(100, None),
        start in 0..=1,
        exclude_step in 2..=5,
    ) {
        let mut excluded_requests = VecDeque::new();
        // Consume half of the messages in the canister queues and verify whether we pop the
        // expected elements.
        {
            let mut output_iter = canister_queues.output_into_iter();

            let mut i = start;
            let mut excluded = 0;
            while output_iter.peek().is_some() {
                i += 1;
                if i % exclude_step == 0 {
                    output_iter.exclude_queue();
                    // We only have one message per queue, so popping this request
                    // should leave us with a consistent expected queue
                    excluded_requests.push_back(raw_requests.pop_front().unwrap());
                    excluded += 1;
                    continue;
                }

                let popped_message = output_iter.pop().unwrap();
                let expected_message = raw_requests.pop_front().unwrap();
                assert_eq!(popped_message, expected_message);
            }

            assert_eq!(canister_queues.output_message_count(), excluded);
        }

        // Ensure that the messages that have not been consumed above are still in the queues
        // after dropping `output_iter`.
        while let Some(raw) = excluded_requests.pop_front() {
            if let Some(msg) = canister_queues.pop_canister_output(&raw.receiver()) {
                assert_eq!(raw, msg, "Popped message does not correspond with expected message. popped: {:?}. expected: {:?}.", msg, raw);
            } else {
                panic!("Not all unconsumed messages left in canister queues");
            }
        }

        // Ensure that there are no messages left in the canister queues.
        assert_eq!(canister_queues.output_message_count(), 0);
        // And the pool is empty.
        assert!(canister_queues.pool.len() == 0);
    }

    #[test]
    fn iter_yields_correct_elements(
        (mut canister_queues, raw_requests) in arb_canister_queues(100, Some(10))
    ) {
        let recovered: VecDeque<_> = canister_queues
            .output_into_iter()
            .collect();

        assert_eq!(raw_requests, recovered);
    }

    #[test]
    fn exclude_leaves_state_untouched(
        (mut canister_queues, _) in arb_canister_queues(100, Some(10)),
    ) {
        let expected_canister_queues = canister_queues.clone();
        let mut output_iter = canister_queues.output_into_iter();

        while output_iter.peek().is_some() {
            output_iter.exclude_queue();
        }
        // Check that there's nothing left to pop.
        assert!(output_iter.next().is_none());

        assert_eq!(expected_canister_queues, canister_queues);
    }

    #[test]
    fn peek_pop_loop_terminates(
        (mut canister_queues, _) in arb_canister_queues(100, Some(10)),
    ) {
        let mut output_iter = canister_queues.output_into_iter();

        while output_iter.peek().is_some() {
            output_iter.next();
        }
    }

    #[test]
    fn peek_pop_loop_with_excludes_terminates(
        (mut canister_queues, _) in arb_canister_queues(100, Some(10)),
        start in 0..=1,
        exclude_step in 2..=5,
    ) {
        let mut output_iter = canister_queues.output_into_iter();

        let mut i = start;
        while output_iter.peek().is_some() {
            i += 1;
            if i % exclude_step == 0 {
                output_iter.exclude_queue();
                continue;
            }
            output_iter.next();
        }
    }
}

/// Tests 'has_expired_deadlines` reports
/// - false for an empty `CanisterQueues`.
/// - false for a non-empty `CanisterQueues` using a current time < all deadlines.
/// - true for a non-empty `CanisterQueues` using a current time >= at least one deadline.
#[test]
fn has_expired_deadlines_reports_correctly() {
    let mut canister_queues = CanisterQueues::default();

    let time0 = Time::from_secs_since_unix_epoch(0).unwrap();
    assert!(!canister_queues.has_expired_deadlines(time0 + REQUEST_LIFETIME));

    let time1 = Time::from_secs_since_unix_epoch(1).unwrap();
    canister_queues
        .push_output_request(Arc::new(RequestBuilder::default().build()), time0)
        .unwrap();

    let current_time = time0 + REQUEST_LIFETIME;
    assert!(!canister_queues.has_expired_deadlines(current_time));

    let current_time = time1 + REQUEST_LIFETIME;
    assert!(canister_queues.has_expired_deadlines(current_time));
}

/// Tests `time_out_messages` on an instance of `CanisterQueues` that contains exactly 4 output messages.
/// - A guaranteed response output request addressed to self.
/// - A best-effort output request addressed to a local canister.
/// - Two output requests adressed to a remote canister.
#[test]
fn time_out_messages_pushes_correct_reject_responses() {
    let mut canister_queues = CanisterQueues::default();

    let own_canister_id = canister_test_id(67);
    let local_canister_id = canister_test_id(79);
    let remote_canister_id = canister_test_id(97);

    let t0 = Time::from_secs_since_unix_epoch(0).unwrap();
    let t1 = Time::from_secs_since_unix_epoch(1).unwrap();
    let d1 = CoarseTime::floor(t1);

    for (canister_id, callback_id, time, deadline) in [
        (own_canister_id, 0, t0, NO_DEADLINE),
        (local_canister_id, 1, t0, d1),
        (remote_canister_id, 2, t0, NO_DEADLINE),
        (remote_canister_id, 3, t1, NO_DEADLINE),
    ] {
        canister_queues
            .push_output_request(
                Arc::new(Request {
                    receiver: canister_id,
                    sender: own_canister_id,
                    sender_reply_callback: CallbackId::from(callback_id),
                    payment: Cycles::from(7_u64),
                    method_name: "No-Op".to_string(),
                    method_payload: vec![],
                    metadata: None,
                    deadline,
                }),
                time,
            )
            .unwrap();
    }

    let local_canisters = maplit::btreemap! {
        local_canister_id => {
            let scheduler_state = SchedulerState::default();
            let system_state = SystemState::new_running_for_testing(
                CanisterId::from_u64(42),
                user_test_id(24).get(),
                Cycles::new(1 << 36),
                NumSeconds::from(100_000),
            );
            CanisterState::new(system_state, None, scheduler_state)
        }
    };

    let current_time = t0 + REQUEST_LIFETIME + Duration::from_secs(1);
    assert_eq!(
        3,
        canister_queues.time_out_messages(current_time, &own_canister_id, &local_canisters),
    );

    // Check that each canister has one request timed out in the output queue and one
    // reject response in the corresponding input queue.
    assert_eq!(1, canister_queues.queue_stats.input_queues_reserved_slots);
    let message_stats = canister_queues.pool.message_stats();
    assert_eq!(3, message_stats.inbound_message_count);
    assert_eq!(2, message_stats.inbound_guaranteed_response_count);
    assert_eq!(1, message_stats.outbound_message_count);

    // Explicitly check the contents of a reject response.
    let input_queue_from_remote_canister = &canister_queues
        .canister_queues
        .get(&remote_canister_id)
        .unwrap()
        .0;
    assert_eq!(1, input_queue_from_remote_canister.len());
    let id = input_queue_from_remote_canister.peek().unwrap().id();
    let reject_response = canister_queues.pool.get(id).unwrap();
    assert_eq!(
        RequestOrResponse::from(Response {
            originator: own_canister_id,
            respondent: remote_canister_id,
            originator_reply_callback: CallbackId::from(2),
            refund: Cycles::from(7_u64),
            response_payload: Payload::Reject(RejectContext::new_with_message_length_limit(
                RejectCode::SysTransient,
                "Request timed out.",
                MR_SYNTHETIC_REJECT_MESSAGE_MAX_LEN
            )),
            deadline: NO_DEADLINE,
        }),
        *reject_response,
    );

    // Check that subnet input schedules contain the relevant canister IDs exactly once.
    assert_eq!(
        canister_queues
            .local_subnet_input_schedule
            .iter()
            .collect::<BTreeSet<_>>(),
        btreeset! {&own_canister_id, &local_canister_id}
    );
    assert_eq!(
        canister_queues.remote_subnet_input_schedule,
        VecDeque::from(vec![remote_canister_id]),
    );

    let current_time = t1 + REQUEST_LIFETIME + Duration::from_secs(1);
    assert_eq!(
        1,
        canister_queues.time_out_messages(current_time, &own_canister_id, &local_canisters),
    );

    // Zero input queue reserved slots, 4 inbound responses,
    assert_eq!(0, canister_queues.queue_stats.input_queues_reserved_slots);
    let message_stats = canister_queues.pool.message_stats();
    assert_eq!(4, message_stats.inbound_message_count);
    assert_eq!(3, message_stats.inbound_guaranteed_response_count);
    assert_eq!(0, message_stats.outbound_message_count);
    // Check that timing out twice does not lead to duplicate entries in subnet input schedules.
    assert_eq!(
        canister_queues.remote_subnet_input_schedule,
        VecDeque::from(vec![remote_canister_id]),
    );
}<|MERGE_RESOLUTION|>--- conflicted
+++ resolved
@@ -8,7 +8,6 @@
 use ic_test_utilities_types::arbitrary;
 use ic_test_utilities_types::ids::{canister_test_id, message_test_id, user_test_id};
 use ic_test_utilities_types::messages::{IngressBuilder, RequestBuilder, ResponseBuilder};
-<<<<<<< HEAD
 use ic_types::messages::{
     CallbackId, CanisterMessage, MAX_INTER_CANISTER_PAYLOAD_IN_BYTES_U64, NO_DEADLINE,
 };
@@ -16,12 +15,9 @@
 use ic_types::Cycles;
 use maplit::{btreemap, btreeset};
 use message_pool::REQUEST_LIFETIME;
-=======
-use ic_types::messages::{CallbackId, CanisterMessage, NO_DEADLINE};
-use ic_types::time::{expiry_time_from_now, UNIX_EPOCH};
-use maplit::btreemap;
->>>>>>> e7ac7125
 use proptest::prelude::*;
+use queue::{InputQueue, OutputQueue};
+use std::cell::RefCell;
 use std::{collections::BTreeSet, convert::TryInto, time::Duration};
 
 /// Wrapper for `CanisterQueues` for tests using only one pair of
@@ -852,7 +848,20 @@
     assert!(queues.pool.len() == 0);
 }
 
-<<<<<<< HEAD
+struct StrictMetrics;
+impl CheckpointLoadingMetrics for StrictMetrics {
+    fn observe_broken_soft_invariant(&self, msg: String) {
+        panic!("{}", msg);
+    }
+}
+
+struct CountingMetrics(RefCell<usize>);
+impl CheckpointLoadingMetrics for CountingMetrics {
+    fn observe_broken_soft_invariant(&self, _: String) {
+        *self.0.borrow_mut() += 1;
+    }
+}
+
 /// Tests that an encode-decode roundtrip yields a result equal to the original
 /// (and that the stats of an organically constructed `CanisterQueues` match
 /// those of a deserialized one).
@@ -862,6 +871,53 @@
 
     let this = canister_test_id(13);
     let other = canister_test_id(14);
+    queues
+        .push_input(
+            RequestBuilder::default().sender(this).build().into(),
+            InputQueueType::LocalSubnet,
+        )
+        .unwrap();
+    queues
+        .push_input(
+            RequestBuilder::default().sender(other).build().into(),
+            InputQueueType::RemoteSubnet,
+        )
+        .unwrap();
+    queues
+        .pop_canister_input(InputQueueType::RemoteSubnet)
+        .unwrap();
+    queues.push_ingress(IngressBuilder::default().receiver(this).build());
+
+    let encoded: pb_queues::CanisterQueues = (&queues).into();
+    let decoded = (encoded, &StrictMetrics as &dyn CheckpointLoadingMetrics)
+        .try_into()
+        .unwrap();
+
+    assert_eq!(queues, decoded);
+}
+
+/// Tests that serializing an empty `CanisterQueues` produces zero bytes.
+#[test]
+fn encode_empty() {
+    use prost::Message;
+
+    let queues = CanisterQueues::default();
+
+    let encoded: pb_queues::CanisterQueues = (&queues).into();
+    let mut serialized: Vec<u8> = Vec::new();
+    encoded.encode(&mut serialized).unwrap();
+
+    let expected: &[u8] = &[];
+    assert_eq!(expected, serialized.as_slice());
+}
+
+/// Tests that serializing a `CanisterQueues` with an empty but non-default pool
+/// preserves the non-default pool.
+#[test]
+fn encode_non_default_pool() {
+    let mut queues = CanisterQueues::default();
+
+    let this = canister_test_id(13);
     queues
         .push_input(
             RequestBuilder::default().sender(this).build().into(),
@@ -869,291 +925,39 @@
         )
         .unwrap();
     queues
+        .pop_canister_input(InputQueueType::RemoteSubnet)
+        .unwrap();
+    // Sanity check that the pool is empty but not equal to the default.
+    assert_eq!(0, queues.pool.len());
+    assert_ne!(MessagePool::default(), queues.pool);
+
+    // And a roundtrip encode preserves the `CanisterQueues` unaltered.
+    let encoded: pb_queues::CanisterQueues = (&queues).into();
+    let decoded = (encoded, &StrictMetrics as &dyn CheckpointLoadingMetrics)
+        .try_into()
+        .unwrap();
+    assert_eq!(queues, decoded);
+}
+
+/// Tests decoding a `CanisterQueues` with an invalid input schedule.
+#[test]
+fn decode_invalid_input_schedule() {
+    let mut queues = CanisterQueues::default();
+
+    let this = canister_test_id(13);
+    let other = canister_test_id(14);
+    queues
+        .push_input(
+            RequestBuilder::default().sender(this).build().into(),
+            InputQueueType::LocalSubnet,
+        )
+        .unwrap();
+    queues
         .push_input(
             RequestBuilder::default().sender(other).build().into(),
             InputQueueType::RemoteSubnet,
         )
         .unwrap();
-    queues
-        .pop_canister_input(InputQueueType::RemoteSubnet)
-        .unwrap();
-    queues.push_ingress(IngressBuilder::default().receiver(this).build());
-
-    let encoded: pb_queues::CanisterQueues = (&queues).into();
-    let decoded = encoded.try_into().unwrap();
-
-    assert_eq!(queues, decoded);
-}
-
-/// Tests that serializing an empty `CanisterQueues` produces zero bytes.
-#[test]
-fn encode_empty() {
-    use prost::Message;
-
-    let queues = CanisterQueues::default();
-
-    let encoded: pb_queues::CanisterQueues = (&queues).into();
-    let mut serialized: Vec<u8> = Vec::new();
-    encoded.encode(&mut serialized).unwrap();
-
-    let expected: &[u8] = &[];
-    assert_eq!(expected, serialized.as_slice());
-}
-
-/// Tests that serializing a `CanisterQueues` with an empty but non-default pool
-/// preserves the non-default pool.
-#[test]
-fn encode_non_default_pool() {
-    let mut queues = CanisterQueues::default();
-
-    let this = canister_test_id(13);
-    queues
-        .push_input(
-            RequestBuilder::default().sender(this).build().into(),
-            InputQueueType::RemoteSubnet,
-        )
-        .unwrap();
-    queues
-        .pop_canister_input(InputQueueType::RemoteSubnet)
-        .unwrap();
-    // Sanity check that the pool is empty but not equal to the default.
-    assert_eq!(0, queues.pool.len());
-    assert_ne!(MessagePool::default(), queues.pool);
-
-    // And a roundtrip encode preserves the `CanisterQueues` unaltered.
-    let encoded: pb_queues::CanisterQueues = (&queues).into();
-    let decoded = encoded.try_into().unwrap();
-    assert_eq!(queues, decoded);
-}
-
-fn push_requests(queues: &mut CanisterQueues, input_type: InputQueueType, requests: &Vec<Request>) {
-    for req in requests {
-        queues.push_input(req.clone().into(), input_type).unwrap()
-    }
-}
-
-=======
->>>>>>> e7ac7125
-#[test]
-fn test_peek_canister_input_does_not_affect_schedule() {
-    let mut queues = CanisterQueues::default();
-    let local_senders = [
-        canister_test_id(1),
-        canister_test_id(2),
-        canister_test_id(1),
-    ];
-    let remote_senders = [canister_test_id(13), canister_test_id(14)];
-
-    let local_requests = local_senders
-        .iter()
-        .map(|sender| RequestBuilder::default().sender(*sender).build())
-        .collect::<Vec<_>>();
-    let remote_requests = remote_senders
-        .iter()
-        .map(|sender| RequestBuilder::default().sender(*sender).build())
-        .collect::<Vec<_>>();
-
-    push_requests(&mut queues, InputQueueType::LocalSubnet, &local_requests);
-    push_requests(&mut queues, InputQueueType::RemoteSubnet, &remote_requests);
-
-    // Schedules before peek.
-    let before_local_schedule = queues.local_subnet_input_schedule.clone();
-    let before_remote_schedule = queues.remote_subnet_input_schedule.clone();
-
-    assert_eq!(
-        queues
-            .peek_canister_input(InputQueueType::RemoteSubnet)
-            .unwrap(),
-        CanisterMessage::Request(Arc::new(remote_requests.first().unwrap().clone()))
-    );
-    assert_eq!(
-        queues
-            .peek_canister_input(InputQueueType::LocalSubnet)
-            .unwrap(),
-        CanisterMessage::Request(Arc::new(local_requests.first().unwrap().clone()))
-    );
-
-    // Schedules are not changed.
-    assert_eq!(queues.local_subnet_input_schedule, before_local_schedule);
-    assert_eq!(queues.remote_subnet_input_schedule, before_remote_schedule);
-    assert_eq!(
-        queues
-            .canister_queues
-            .get(&canister_test_id(1))
-            .unwrap()
-            .0
-            .len(),
-        2
-    );
-}
-
-#[test]
-fn test_skip_canister_input() {
-    let mut queues = CanisterQueues::default();
-    let local_senders = [
-        canister_test_id(1),
-        canister_test_id(2),
-        canister_test_id(1),
-    ];
-    let remote_senders = [canister_test_id(13), canister_test_id(14)];
-
-    let local_requests = local_senders
-        .iter()
-        .map(|sender| RequestBuilder::default().sender(*sender).build())
-        .collect::<Vec<_>>();
-    let remote_requests = remote_senders
-        .iter()
-        .map(|sender| RequestBuilder::default().sender(*sender).build())
-        .collect::<Vec<_>>();
-
-    push_requests(&mut queues, InputQueueType::LocalSubnet, &local_requests);
-    push_requests(&mut queues, InputQueueType::RemoteSubnet, &remote_requests);
-
-    // Peek before skip.
-    assert_eq!(
-        queues
-            .peek_canister_input(InputQueueType::RemoteSubnet)
-            .unwrap(),
-        CanisterMessage::Request(Arc::new(remote_requests.first().unwrap().clone()))
-    );
-    assert_eq!(
-        queues
-            .peek_canister_input(InputQueueType::LocalSubnet)
-            .unwrap(),
-        CanisterMessage::Request(Arc::new(local_requests.first().unwrap().clone()))
-    );
-
-    queues.skip_canister_input(InputQueueType::RemoteSubnet);
-    queues.skip_canister_input(InputQueueType::LocalSubnet);
-
-    // Peek will return a different result.
-    assert_eq!(
-        queues
-            .peek_canister_input(InputQueueType::RemoteSubnet)
-            .unwrap(),
-        CanisterMessage::Request(Arc::new(remote_requests.get(1).unwrap().clone()))
-    );
-    assert_eq!(queues.remote_subnet_input_schedule.len(), 2);
-    assert_eq!(
-        queues
-            .peek_canister_input(InputQueueType::LocalSubnet)
-            .unwrap(),
-        CanisterMessage::Request(Arc::new(local_requests.get(1).unwrap().clone()))
-    );
-    assert_eq!(queues.local_subnet_input_schedule.len(), 2);
-    assert_eq!(
-        queues
-            .canister_queues
-            .get(&canister_test_id(1))
-            .unwrap()
-            .0
-            .len(),
-        2
-    );
-}
-
-<<<<<<< HEAD
-fn request(deadline: CoarseTime) -> Request {
-    request_with_payload(13, deadline)
-}
-
-fn request_with_payload(payload_size: usize, deadline: CoarseTime) -> Request {
-    RequestBuilder::new()
-        .sender(canister_test_id(13))
-        .receiver(canister_test_id(13))
-        .method_payload(vec![13; payload_size])
-        .deadline(deadline)
-        .build()
-}
-
-fn response(deadline: CoarseTime) -> Response {
-    response_with_payload(13, deadline)
-}
-
-fn response_with_payload(payload_size: usize, deadline: CoarseTime) -> Response {
-    ResponseBuilder::new()
-        .respondent(canister_test_id(13))
-        .originator(canister_test_id(13))
-        .response_payload(Payload::Data(vec![13; payload_size]))
-        .deadline(deadline)
-        .build()
-}
-
-fn time(seconds_since_unix_epoch: u32) -> CoarseTime {
-    CoarseTime::from_secs_since_unix_epoch(seconds_since_unix_epoch)
-}
-=======
-fn push_requests(queues: &mut CanisterQueues, input_type: InputQueueType, requests: &Vec<Request>) {
-    for req in requests {
-        queues.push_input(req.clone().into(), input_type).unwrap()
-    }
-}
-
-struct StrictMetrics;
-impl CheckpointLoadingMetrics for StrictMetrics {
-    fn observe_broken_soft_invariant(&self, msg: String) {
-        panic!("{}", msg);
-    }
-}
-
-struct NoOpMetrics;
-impl CheckpointLoadingMetrics for NoOpMetrics {
-    fn observe_broken_soft_invariant(&self, _: String) {}
-}
-
-/// Tests that an encode-decode roundtrip yields a result equal to the
-/// original (and the queue size metrics of an organically constructed
-/// `CanisterQueues` match those of a deserialized one).
-#[test]
-fn encode_roundtrip() {
-    let mut queues = CanisterQueues::default();
-
-    let this = canister_test_id(13);
-    let other = canister_test_id(14);
-    queues
-        .push_input(
-            RequestBuilder::default().sender(this).build().into(),
-            InputQueueType::LocalSubnet,
-        )
-        .unwrap();
-    queues
-        .push_input(
-            RequestBuilder::default().sender(other).build().into(),
-            InputQueueType::RemoteSubnet,
-        )
-        .unwrap();
-    queues
-        .pop_canister_input(InputQueueType::RemoteSubnet)
-        .unwrap();
-    queues.push_ingress(IngressBuilder::default().receiver(this).build());
-
-    let encoded: pb_queues::CanisterQueues = (&queues).into();
-    let decoded = (encoded, &StrictMetrics as &dyn CheckpointLoadingMetrics)
-        .try_into()
-        .unwrap();
-
-    assert_eq!(queues, decoded);
-}
-
-/// Tests decoding a `CanisterQueues` with an invalid input schedule.
-#[test]
-fn decode_invalid_input_schedule() {
-    let mut queues = CanisterQueues::default();
-
-    let this = canister_test_id(13);
-    let other = canister_test_id(14);
-    queues
-        .push_input(
-            RequestBuilder::default().sender(this).build().into(),
-            InputQueueType::LocalSubnet,
-        )
-        .unwrap();
-    queues
-        .push_input(
-            RequestBuilder::default().sender(other).build().into(),
-            InputQueueType::RemoteSubnet,
-        )
-        .unwrap();
     queues.push_ingress(IngressBuilder::default().receiver(this).build());
 
     let mut encoded: pb_queues::CanisterQueues = (&queues).into();
@@ -1161,8 +965,9 @@
     encoded.local_subnet_input_schedule.clear();
 
     // Decoding should succeed.
+    let metrics = CountingMetrics(RefCell::new(0));
     let mut decoded =
-        CanisterQueues::try_from((encoded, &NoOpMetrics as &dyn CheckpointLoadingMetrics)).unwrap();
+        CanisterQueues::try_from((encoded, &metrics as &dyn CheckpointLoadingMetrics)).unwrap();
     // Even though the input schedules are not valid.
     assert_matches!(
         decoded.schedules_ok(
@@ -1171,6 +976,7 @@
         ),
         Err(_)
     );
+    assert_eq!(1, *metrics.0.borrow());
 
     // If we replace the input schedules with the original ones, the rest should be
     // equal.
@@ -1183,29 +989,10 @@
     assert_eq!(queues, decoded);
 }
 
-/// Tests that serializing an empty `CanisterQueues` produces zero bytes.
-#[test]
-fn encode_empty() {
-    use prost::Message;
-
-    let queues = CanisterQueues::default();
-
-    let encoded: pb_queues::CanisterQueues = (&queues).into();
-    let mut serialized: Vec<u8> = Vec::new();
-    encoded.encode(&mut serialized).unwrap();
-
-    let expected: &[u8] = &[];
-    assert_eq!(expected, serialized.as_slice());
-}
-
-/// Tests decoding `CanisterQueues`from `canister_queues` + `pool` (instead of
-/// `input_queues` + `output_queues`).
-#[test]
-fn decode_forward_compatibility() {
-    use ic_types::time::CoarseTime;
-    use message_pool::MessagePool;
-    use queue::CanisterQueue;
-
+/// Tests decoding `CanisterQueues` from `input_queues` + `output_queues`
+/// (instead of `canister_queues` + `pool`).
+#[test]
+fn decode_backward_compatibility() {
     let local_canister = canister_test_id(13);
     let remote_canister = canister_test_id(14);
 
@@ -1213,53 +1000,71 @@
     let mut expected_queues = CanisterQueues::default();
 
     let req = RequestBuilder::default()
-        .sender_reply_callback(CallbackId::from(1))
-        .deadline(CoarseTime::from_secs_since_unix_epoch(313))
+        .sender(local_canister)
+        .receiver(local_canister)
         .build();
     let rep = ResponseBuilder::default()
-        .originator_reply_callback(CallbackId::new(4))
-        .deadline(CoarseTime::from_secs_since_unix_epoch(314))
+        .originator(local_canister)
+        .respondent(local_canister)
         .build();
-    let mut pool = MessagePool::default();
-    let stale_request_id = pool.insert_outbound_request(req.clone().into(), UNIX_EPOCH);
-    pool.shed_largest_message().unwrap();
+    let t1 = Time::from_secs_since_unix_epoch(12345).unwrap();
+    let t2 = t1 + Duration::from_secs(1);
+    let d1 = t1 + REQUEST_LIFETIME;
+    let d2 = t2 + REQUEST_LIFETIME;
 
     //
     // `local_canister`'s queues.
     //
 
-    // A `CanisterQueue` with a request, a response and a reserved slot.
-    let mut iq1 = CanisterQueue::new(10);
+    // An `InputQueue` with a request, a response and a reserved slot.
+    let mut iq1 = InputQueue::new(DEFAULT_QUEUE_CAPACITY);
+    iq1.push(req.clone().into()).unwrap();
+    iq1.reserve_slot().unwrap();
+    iq1.push(rep.clone().into()).unwrap();
+    iq1.reserve_slot().unwrap();
+
+    // Expected input queue.
+    let mut expected_iq1 = CanisterQueue::new(DEFAULT_QUEUE_CAPACITY);
     // Enqueue a request and a response.
-    iq1.push_request(pool.insert_inbound(req.clone().into()));
-    iq1.try_reserve_response_slot().unwrap();
-    iq1.push_response(pool.insert_inbound(rep.clone().into()));
+    expected_iq1.push_request(expected_queues.pool.insert_inbound(req.clone().into()));
+    expected_iq1.try_reserve_response_slot().unwrap();
+    expected_iq1.push_response(expected_queues.pool.insert_inbound(rep.clone().into()));
     // Make an extra response reservation.
-    iq1.try_reserve_response_slot().unwrap();
-
-    // Expected `InputQueue`.
-    let mut expected_iq1 = InputQueue::new(10);
-    expected_iq1.push(req.clone().into()).unwrap();
-    expected_iq1.reserve_slot().unwrap();
-    expected_iq1.push(rep.clone().into()).unwrap();
-    expected_iq1.reserve_slot().unwrap();
-
-    // An output queue with a stale request and a reserved slot.
-    let mut oq1 = CanisterQueue::new(10);
-    oq1.push_request(stale_request_id);
-    oq1.try_reserve_response_slot().unwrap();
-
-    // Expected `OutputQueue`.
-    let mut expected_oq1 = OutputQueue::new(10);
-    expected_oq1.reserve_slot().unwrap();
-
-    queues_proto
-        .canister_queues
-        .push(pb_queues::canister_queues::CanisterQueuePair {
-            canister_id: Some(local_canister.into()),
-            input_queue: Some((&iq1).into()),
-            output_queue: Some((&oq1).into()),
-        });
+    expected_iq1.try_reserve_response_slot().unwrap();
+
+    // An output queue with a response, a timed out request, a non-timed out request
+    // and a reserved slot.
+    let mut oq1 = OutputQueue::new(DEFAULT_QUEUE_CAPACITY);
+    oq1.reserve_slot().unwrap();
+    oq1.push_response(rep.clone().into());
+    oq1.push_request(req.clone().into(), d1).unwrap();
+    oq1.time_out_requests(d2).count();
+    oq1.push_request(req.clone().into(), d2).unwrap();
+    oq1.reserve_slot().unwrap();
+
+    // Expected output queue. The timed out request is gone.
+    let mut expected_oq1 = CanisterQueue::new(DEFAULT_QUEUE_CAPACITY);
+    expected_oq1.try_reserve_response_slot().unwrap();
+    expected_oq1.push_response(
+        expected_queues
+            .pool
+            .insert_outbound_response(rep.clone().into()),
+    );
+    expected_oq1.push_request(
+        expected_queues
+            .pool
+            .insert_outbound_request(req.clone().into(), t2),
+    );
+    expected_oq1.try_reserve_response_slot().unwrap();
+
+    queues_proto.input_queues.push(pb_queues::QueueEntry {
+        canister_id: Some(local_canister.into()),
+        queue: Some((&iq1).into()),
+    });
+    queues_proto.output_queues.push(pb_queues::QueueEntry {
+        canister_id: Some(local_canister.into()),
+        queue: Some((&oq1).into()),
+    });
     queues_proto
         .local_subnet_input_schedule
         .push(local_canister.into());
@@ -1276,40 +1081,38 @@
     //
 
     // Input queue with a reserved slot.
-    let mut iq2 = CanisterQueue::new(10);
-    iq2.try_reserve_response_slot().unwrap();
-
-    // Expected `InputQueue`.
-    let mut expected_iq2 = InputQueue::new(10);
-    expected_iq2.reserve_slot().unwrap();
+    let mut iq2 = InputQueue::new(DEFAULT_QUEUE_CAPACITY);
+    iq2.reserve_slot().unwrap();
+
+    // Expected input queue.
+    let mut expected_iq2 = CanisterQueue::new(DEFAULT_QUEUE_CAPACITY);
+    expected_iq2.try_reserve_response_slot().unwrap();
 
     // Empty output queue.
-    let oq2 = CanisterQueue::new(10);
-
-    queues_proto
-        .canister_queues
-        .push(pb_queues::canister_queues::CanisterQueuePair {
-            canister_id: Some(remote_canister.into()),
-            input_queue: Some((&iq2).into()),
-            output_queue: Some((&oq2).into()),
-        });
+    let oq2 = OutputQueue::new(DEFAULT_QUEUE_CAPACITY);
+
+    queues_proto.input_queues.push(pb_queues::QueueEntry {
+        canister_id: Some(remote_canister.into()),
+        queue: Some((&iq2).into()),
+    });
+    queues_proto.output_queues.push(pb_queues::QueueEntry {
+        canister_id: Some(remote_canister.into()),
+        queue: Some((&oq2).into()),
+    });
     queues_proto.guaranteed_response_memory_reservations += 1;
-    expected_queues
-        .canister_queues
-        .insert(remote_canister, (expected_iq2, OutputQueue::new(10)));
+    expected_queues.canister_queues.insert(
+        remote_canister,
+        (expected_iq2, CanisterQueue::new(DEFAULT_QUEUE_CAPACITY)),
+    );
 
     //
-    // Persist pool, adjust stats.
+    // Adjust stats.
     //
 
-    queues_proto.pool = Some((&pool).into());
-
-    expected_queues.input_queues_stats =
-        CanisterQueues::calculate_input_queues_stats(&expected_queues.canister_queues);
-    expected_queues.output_queues_stats =
-        CanisterQueues::calculate_output_queues_stats(&expected_queues.canister_queues);
-    expected_queues.memory_usage_stats =
-        CanisterQueues::calculate_memory_usage_stats(&expected_queues.canister_queues);
+    expected_queues.queue_stats = CanisterQueues::calculate_queue_stats(
+        &expected_queues.canister_queues,
+        queues_proto.guaranteed_response_memory_reservations as usize,
+    );
 
     let queues = (
         queues_proto,
@@ -1320,18 +1123,159 @@
     assert_eq!(expected_queues, queues);
 }
 
-/// Enqueues requests and responses into input and output queues, verifying that
-/// input queue and memory usage stats are accurate along the way.
-#[test]
-fn test_stats() {
-    let this = canister_test_id(13);
-    let other_1 = canister_test_id(1);
-    let other_2 = canister_test_id(2);
-    let other_3 = canister_test_id(3);
-    const NAME: &str = "abcd";
-    let iq_size: usize = InputQueue::new(DEFAULT_QUEUE_CAPACITY).calculate_size_bytes();
-    let mut msg_size = [0; 6];
->>>>>>> e7ac7125
+fn push_requests(queues: &mut CanisterQueues, input_type: InputQueueType, requests: &Vec<Request>) {
+    for req in requests {
+        queues.push_input(req.clone().into(), input_type).unwrap()
+    }
+}
+
+fn request(deadline: CoarseTime) -> Request {
+    request_with_payload(13, deadline)
+}
+
+fn request_with_payload(payload_size: usize, deadline: CoarseTime) -> Request {
+    RequestBuilder::new()
+        .sender(canister_test_id(13))
+        .receiver(canister_test_id(13))
+        .method_payload(vec![13; payload_size])
+        .deadline(deadline)
+        .build()
+}
+
+fn response(deadline: CoarseTime) -> Response {
+    response_with_payload(13, deadline)
+}
+
+fn response_with_payload(payload_size: usize, deadline: CoarseTime) -> Response {
+    ResponseBuilder::new()
+        .respondent(canister_test_id(13))
+        .originator(canister_test_id(13))
+        .response_payload(Payload::Data(vec![13; payload_size]))
+        .deadline(deadline)
+        .build()
+}
+
+fn time(seconds_since_unix_epoch: u32) -> CoarseTime {
+    CoarseTime::from_secs_since_unix_epoch(seconds_since_unix_epoch)
+}
+
+#[test]
+fn test_peek_canister_input_does_not_affect_schedule() {
+    let mut queues = CanisterQueues::default();
+    let local_senders = [
+        canister_test_id(1),
+        canister_test_id(2),
+        canister_test_id(1),
+    ];
+    let remote_senders = [canister_test_id(13), canister_test_id(14)];
+
+    let local_requests = local_senders
+        .iter()
+        .map(|sender| RequestBuilder::default().sender(*sender).build())
+        .collect::<Vec<_>>();
+    let remote_requests = remote_senders
+        .iter()
+        .map(|sender| RequestBuilder::default().sender(*sender).build())
+        .collect::<Vec<_>>();
+
+    push_requests(&mut queues, InputQueueType::LocalSubnet, &local_requests);
+    push_requests(&mut queues, InputQueueType::RemoteSubnet, &remote_requests);
+
+    // Schedules before peek.
+    let before_local_schedule = queues.local_subnet_input_schedule.clone();
+    let before_remote_schedule = queues.remote_subnet_input_schedule.clone();
+
+    assert_eq!(
+        queues
+            .peek_canister_input(InputQueueType::RemoteSubnet)
+            .unwrap(),
+        CanisterMessage::Request(Arc::new(remote_requests.first().unwrap().clone()))
+    );
+    assert_eq!(
+        queues
+            .peek_canister_input(InputQueueType::LocalSubnet)
+            .unwrap(),
+        CanisterMessage::Request(Arc::new(local_requests.first().unwrap().clone()))
+    );
+
+    // Schedules are not changed.
+    assert_eq!(queues.local_subnet_input_schedule, before_local_schedule);
+    assert_eq!(queues.remote_subnet_input_schedule, before_remote_schedule);
+    assert_eq!(
+        queues
+            .canister_queues
+            .get(&canister_test_id(1))
+            .unwrap()
+            .0
+            .len(),
+        2
+    );
+}
+
+#[test]
+fn test_skip_canister_input() {
+    let mut queues = CanisterQueues::default();
+    let local_senders = [
+        canister_test_id(1),
+        canister_test_id(2),
+        canister_test_id(1),
+    ];
+    let remote_senders = [canister_test_id(13), canister_test_id(14)];
+
+    let local_requests = local_senders
+        .iter()
+        .map(|sender| RequestBuilder::default().sender(*sender).build())
+        .collect::<Vec<_>>();
+    let remote_requests = remote_senders
+        .iter()
+        .map(|sender| RequestBuilder::default().sender(*sender).build())
+        .collect::<Vec<_>>();
+
+    push_requests(&mut queues, InputQueueType::LocalSubnet, &local_requests);
+    push_requests(&mut queues, InputQueueType::RemoteSubnet, &remote_requests);
+
+    // Peek before skip.
+    assert_eq!(
+        queues
+            .peek_canister_input(InputQueueType::RemoteSubnet)
+            .unwrap(),
+        CanisterMessage::Request(Arc::new(remote_requests.first().unwrap().clone()))
+    );
+    assert_eq!(
+        queues
+            .peek_canister_input(InputQueueType::LocalSubnet)
+            .unwrap(),
+        CanisterMessage::Request(Arc::new(local_requests.first().unwrap().clone()))
+    );
+
+    queues.skip_canister_input(InputQueueType::RemoteSubnet);
+    queues.skip_canister_input(InputQueueType::LocalSubnet);
+
+    // Peek will return a different result.
+    assert_eq!(
+        queues
+            .peek_canister_input(InputQueueType::RemoteSubnet)
+            .unwrap(),
+        CanisterMessage::Request(Arc::new(remote_requests.get(1).unwrap().clone()))
+    );
+    assert_eq!(queues.remote_subnet_input_schedule.len(), 2);
+    assert_eq!(
+        queues
+            .peek_canister_input(InputQueueType::LocalSubnet)
+            .unwrap(),
+        CanisterMessage::Request(Arc::new(local_requests.get(1).unwrap().clone()))
+    );
+    assert_eq!(queues.local_subnet_input_schedule.len(), 2);
+    assert_eq!(
+        queues
+            .canister_queues
+            .get(&canister_test_id(1))
+            .unwrap()
+            .0
+            .len(),
+        2
+    );
+}
 
 #[test]
 fn test_stats_best_effort() {
