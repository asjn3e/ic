mod call_context_manager;
pub mod wasm_chunk_store;

use self::wasm_chunk_store::{WasmChunkStore, WasmChunkStoreMetadata};
use super::queues::can_push;
pub use super::queues::memory_required_to_push_request;
pub use crate::canister_state::queues::CanisterOutputQueuesIterator;
use crate::metadata_state::subnet_call_context_manager::InstallCodeCallId;
use crate::page_map::PageAllocatorFileDescriptor;
use crate::{CanisterQueues, CanisterState, InputQueueType, PageMap, StateError};
pub use call_context_manager::{CallContext, CallContextAction, CallContextManager, CallOrigin};
use ic_base_types::NumSeconds;
use ic_logger::{error, ReplicaLogger};
use ic_management_canister_types::{
    CanisterChange, CanisterChangeDetails, CanisterChangeOrigin, CanisterLog, LogVisibility,
};
use ic_protobuf::{
    proxy::{try_from_option_field, ProxyDecodeError},
    state::canister_state_bits::v1 as pb,
};

use ic_registry_subnet_type::SubnetType;
use ic_types::messages::{
    CanisterCall, CanisterMessage, CanisterMessageOrTask, CanisterTask, Ingress, RejectContext,
    Request, RequestOrResponse, Response, StopCanisterContext,
};
use ic_types::nominal_cycles::NominalCycles;
use ic_types::{
<<<<<<< HEAD
    CanisterId, CanisterTimer, Cycles, MemoryAllocation, NumBytes, PrincipalId, SnapshotId, Time,
=======
    messages::{
        CanisterCall, CanisterMessage, CanisterMessageOrTask, CanisterTask, Ingress, RejectContext,
        Request, RequestOrResponse, Response, StopCanisterContext,
    },
    nominal_cycles::NominalCycles,
    CanisterId, CanisterTimer, Cycles, MemoryAllocation, NumBytes, PrincipalId, Time,
>>>>>>> 7a9d8f66
};
use lazy_static::lazy_static;
use maplit::btreeset;
use prometheus::IntCounter;
use serde::{Deserialize, Serialize};
<<<<<<< HEAD
use std::collections::{BTreeMap, BTreeSet, VecDeque};
use std::convert::{TryFrom, TryInto};
use std::str::FromStr;
use std::sync::Arc;
=======
use std::{
    collections::BTreeMap,
    convert::{TryFrom, TryInto},
};
use std::{collections::BTreeSet, sync::Arc};
use std::{collections::VecDeque, str::FromStr};
use strum_macros::EnumIter;
>>>>>>> 7a9d8f66

lazy_static! {
    static ref DEFAULT_PRINCIPAL_MULTIPLE_CONTROLLERS: PrincipalId =
        PrincipalId::from_str("ifxlm-aqaaa-multi-pleco-ntrol-lersa-h3ae").unwrap();
    static ref DEFAULT_PRINCIPAL_ZERO_CONTROLLERS: PrincipalId =
        PrincipalId::from_str("zrl4w-cqaaa-nocon-troll-eraaa-d5qc").unwrap();
}

/// Maximum number of canister changes stored in the canister history.
pub const MAX_CANISTER_HISTORY_CHANGES: u64 = 20;

/// Enumerates use cases of consumed cycles.
#[derive(Clone, Copy, Debug, PartialOrd, Ord, PartialEq, Eq, Serialize, Deserialize, EnumIter)]
pub enum CyclesUseCase {
    Memory,
    ComputeAllocation,
    IngressInduction,
    Instructions,
    RequestAndResponseTransmission,
    Uninstall,
    CanisterCreation,
    ECDSAOutcalls,
    HTTPOutcalls,
    DeletedCanisters,
    NonConsumed,
    BurnedCycles,
}

impl CyclesUseCase {
    /// Returns a string slice representation of the enum variant name for use
    /// e.g. as a metric label.
    pub fn as_str(&self) -> &'static str {
        match self {
            Self::Memory => "Memory",
            Self::ComputeAllocation => "ComputeAllocation",
            Self::IngressInduction => "IngressInduction",
            Self::Instructions => "Instructions",
            Self::RequestAndResponseTransmission => "RequestAndResponseTransmission",
            Self::Uninstall => "Uninstall",
            Self::CanisterCreation => "CanisterCreation",
            Self::ECDSAOutcalls => "ECDSAOutcalls",
            Self::HTTPOutcalls => "HTTPOutcalls",
            Self::DeletedCanisters => "DeletedCanisters",
            Self::NonConsumed => "NonConsumed",
            Self::BurnedCycles => "BurnedCycles",
        }
    }
}

impl From<CyclesUseCase> for pb::CyclesUseCase {
    fn from(item: CyclesUseCase) -> Self {
        match item {
            CyclesUseCase::Memory => pb::CyclesUseCase::Memory,
            CyclesUseCase::ComputeAllocation => pb::CyclesUseCase::ComputeAllocation,
            CyclesUseCase::IngressInduction => pb::CyclesUseCase::IngressInduction,
            CyclesUseCase::Instructions => pb::CyclesUseCase::Instructions,
            CyclesUseCase::RequestAndResponseTransmission => {
                pb::CyclesUseCase::RequestAndResponseTransmission
            }
            CyclesUseCase::Uninstall => pb::CyclesUseCase::Uninstall,
            CyclesUseCase::CanisterCreation => pb::CyclesUseCase::CanisterCreation,
            CyclesUseCase::ECDSAOutcalls => pb::CyclesUseCase::EcdsaOutcalls,
            CyclesUseCase::HTTPOutcalls => pb::CyclesUseCase::HttpOutcalls,
            CyclesUseCase::DeletedCanisters => pb::CyclesUseCase::DeletedCanisters,
            CyclesUseCase::NonConsumed => pb::CyclesUseCase::NonConsumed,
            CyclesUseCase::BurnedCycles => pb::CyclesUseCase::BurnedCycles,
        }
    }
}

impl TryFrom<pb::CyclesUseCase> for CyclesUseCase {
    type Error = ProxyDecodeError;
    fn try_from(item: pb::CyclesUseCase) -> Result<Self, Self::Error> {
        match item {
            pb::CyclesUseCase::Unspecified => Err(ProxyDecodeError::ValueOutOfRange {
                typ: "CyclesUseCase",
                err: format!("Unexpected value of cycles use case: {:?}", item),
            }),
            pb::CyclesUseCase::Memory => Ok(Self::Memory),
            pb::CyclesUseCase::ComputeAllocation => Ok(Self::ComputeAllocation),
            pb::CyclesUseCase::IngressInduction => Ok(Self::IngressInduction),
            pb::CyclesUseCase::Instructions => Ok(Self::Instructions),
            pb::CyclesUseCase::RequestAndResponseTransmission => {
                Ok(Self::RequestAndResponseTransmission)
            }
            pb::CyclesUseCase::Uninstall => Ok(Self::Uninstall),
            pb::CyclesUseCase::CanisterCreation => Ok(Self::CanisterCreation),
            pb::CyclesUseCase::EcdsaOutcalls => Ok(Self::ECDSAOutcalls),
            pb::CyclesUseCase::HttpOutcalls => Ok(Self::HTTPOutcalls),
            pb::CyclesUseCase::DeletedCanisters => Ok(Self::DeletedCanisters),
            pb::CyclesUseCase::NonConsumed => Ok(Self::NonConsumed),
            pb::CyclesUseCase::BurnedCycles => Ok(Self::BurnedCycles),
        }
    }
}

enum ConsumingCycles {
    Yes,
    No,
}

#[derive(Clone, Debug, Default, PartialEq, Eq)]
/// Canister-specific metrics on scheduling, maintained by the scheduler.
// For semantics of the fields please check
// protobuf/def/state/canister_state_bits/v1/canister_state_bits.proto:
// CanisterStateBits
pub struct CanisterMetrics {
    pub scheduled_as_first: u64,
    pub skipped_round_due_to_no_messages: u64,
    pub executed: u64,
    pub interrupted_during_execution: u64,
    pub consumed_cycles_since_replica_started: NominalCycles,
    consumed_cycles_since_replica_started_by_use_cases: BTreeMap<CyclesUseCase, NominalCycles>,
}

impl CanisterMetrics {
    pub fn new(
        scheduled_as_first: u64,
        skipped_round_due_to_no_messages: u64,
        executed: u64,
        interrupted_during_execution: u64,
        consumed_cycles_since_replica_started: NominalCycles,
        consumed_cycles_since_replica_started_by_use_cases: BTreeMap<CyclesUseCase, NominalCycles>,
    ) -> Self {
        Self {
            scheduled_as_first,
            skipped_round_due_to_no_messages,
            executed,
            interrupted_during_execution,
            consumed_cycles_since_replica_started,
            consumed_cycles_since_replica_started_by_use_cases,
        }
    }

    pub fn get_consumed_cycles_since_replica_started_by_use_cases(
        &self,
    ) -> &BTreeMap<CyclesUseCase, NominalCycles> {
        &self.consumed_cycles_since_replica_started_by_use_cases
    }
}

/// Computes the total byte size of the given canister changes. Requires `O(N)` time.
pub fn compute_total_canister_change_size(changes: &VecDeque<Arc<CanisterChange>>) -> NumBytes {
    changes.iter().map(|c| c.count_bytes()).sum()
}

/// The canister history consists of a list of canister changes
/// with the oldest canister changes at lowest indices.
/// The system can drop the oldest canister changes from the list to keep its length bounded
/// (with `20` latest canister changes to always remain in the list).
/// The system also drops all canister changes if the canister runs out of cycles.
#[derive(Clone, Debug, Default, PartialEq, Eq)]
pub struct CanisterHistory {
    /// The canister changes stored in the order from the oldest to the most recent.
    changes: Arc<VecDeque<Arc<CanisterChange>>>,
    /// The `total_num_changes` records the total number of canister changes
    /// that have ever been recorded. In particular, if the system drops some canister changes,
    /// `total_num_changes` does not decrease.
    total_num_changes: u64,
    /// Sum over `c.count_bytes()` for all canister changes `c`.
    /// We pre-compute and store the sum in a field to optimize the running time
    /// of computing the sum as the canister history memory usage is requested frequently.
    canister_history_memory_usage: NumBytes,
}

impl CanisterHistory {
    /// Clears all canister changes and their memory usage,
    /// but keeps the total number of changes recorded.
    pub fn clear(&mut self) {
        self.changes = Arc::new(Default::default());
        self.canister_history_memory_usage = NumBytes::from(0);

        debug_assert_eq!(
            self.get_memory_usage(),
            compute_total_canister_change_size(&self.changes),
        );
    }

    /// Adds a canister change to the history, updating the memory usage
    /// and total number of changes. It also makes sure that the number
    /// of canister changes does not exceed `MAX_CANISTER_HISTORY_CHANGES`
    /// by dropping the oldest entry if necessary.
    pub fn add_canister_change(&mut self, canister_change: CanisterChange) {
        let changes = Arc::make_mut(&mut self.changes);
        if changes.len() >= MAX_CANISTER_HISTORY_CHANGES as usize {
            let change_size = changes
                .pop_front()
                .as_ref()
                .map(|c| c.count_bytes())
                .unwrap_or_default();
            self.canister_history_memory_usage -= change_size;
        }
        self.canister_history_memory_usage += canister_change.count_bytes();
        changes.push_back(Arc::new(canister_change));
        self.total_num_changes += 1;

        debug_assert_eq!(
            self.get_memory_usage(),
            compute_total_canister_change_size(&self.changes),
        );
    }

    /// Returns an iterator over the requested number of most recent canister changes
    /// or, if more changes are requested than available in the history,
    /// an iterator over all canister changes.
    /// The changes are iterated in chronological order, i.e., from the oldest to the most recent.
    pub fn get_changes(
        &self,
        num_requested_changes: usize,
    ) -> impl Iterator<Item = &Arc<CanisterChange>> {
        let num_all_changes = self.changes.len();
        let num_changes = num_requested_changes.min(num_all_changes);
        self.changes.range((num_all_changes - num_changes)..)
    }

    pub fn get_total_num_changes(&self) -> u64 {
        self.total_num_changes
    }

    pub fn get_memory_usage(&self) -> NumBytes {
        self.canister_history_memory_usage
    }
}

/// State that is controlled and owned by the system (IC).
///
/// Contains structs needed for running and maintaining the canister on the IC.
/// The state here cannot be directly modified by the Wasm module in the
/// canister but can be indirectly via the SystemApi interface.
#[derive(Clone, Debug, PartialEq, Eq)]
pub struct SystemState {
    pub controllers: BTreeSet<PrincipalId>,
    pub canister_id: CanisterId,
    // This must remain private, in order to properly enforce system states (running, stopping,
    // stopped) when enqueuing inputs; and to ensure message memory reservations are accurate.
    queues: CanisterQueues,
    /// The canister's memory allocation.
    pub memory_allocation: MemoryAllocation,
    pub freeze_threshold: NumSeconds,
    /// The status of the canister: Running, Stopping, or Stopped.
    /// Different statuses allow for different behaviors on the SystemState.
    pub status: CanisterStatus,
    /// Certified data blob allows canisters to certify parts of their state to
    /// securely answer queries from a single machine.
    ///
    /// Certified data is set by the canister by calling ic0.certified_data_set.
    ///
    /// It can be at most 32 bytes long.  For fresh canisters, this blob is the
    /// empty blob.
    ///
    /// See also:
    ///   * https://internetcomputer.org/docs/current/references/ic-interface-spec#system-api-certified-data
    pub certified_data: Vec<u8>,
    pub canister_metrics: CanisterMetrics,

    /// Should only be modified through `CyclesAccountManager`.
    ///
    /// A canister's state has an associated cycles balance, and may `send` a
    /// part of this cycles balance to another canister.
    /// In addition to sending cycles to another canister, a canister `spend`s
    /// cycles in the following three ways:
    ///     a) executing messages,
    ///     b) sending messages to other canisters,
    ///     c) storing data over time/rounds
    /// Each of the above spending is done in three phases:
    ///     1. reserving maximum cycles the operation can require
    ///     2. executing the operation and return `cycles_spent`
    ///     3. reimburse the canister with `cycles_reserved` - `cycles_spent`
    cycles_balance: Cycles,

    /// Pending charges to `cycles_balance` that are not applied yet.
    ///
    /// Deterministic time slicing requires that `cycles_balance` remains the
    /// same throughout a multi-round execution. During that time all charges
    /// performed in ingress induction are recorded in
    /// `ingress_induction_cycles_debit`. When the multi-round execution
    /// completes, it will apply `ingress_induction_cycles_debit` to `cycles_balance`.
    ingress_induction_cycles_debit: Cycles,

    /// Resource reservation cycles.
    reserved_balance: Cycles,

    /// The user-specified upper limit on `reserved_balance`.
    ///
    /// A resource allocation operation that attempts to reserve `N` cycles will
    /// fail if `reserved_balance + N` exceeds this limit if the limit is set.
    reserved_balance_limit: Option<Cycles>,

    /// Tasks to execute before processing input messages.
    /// Currently the task queue is empty outside of execution rounds.
    pub task_queue: VecDeque<ExecutionTask>,

    /// Canister global timer.
    pub global_timer: CanisterTimer,

    /// Canister version.
    pub canister_version: u64,

    /// Canister history.
    canister_history: CanisterHistory,

    /// Store of Wasm chunks to support installation of large Wasm modules.
    pub wasm_chunk_store: WasmChunkStore,

    /// Log visibility of the canister.
    pub log_visibility: LogVisibility,

    /// Log records of the canister.
    pub canister_log: CanisterLog,

    /// The Wasm memory limit. This is a field in developer-visible canister
    /// settings that allows the developer to limit the usage of the Wasm memory
    /// by the canister to leave some room in 4GiB for upgrade calls.
    /// See the interface specification for more information.
    pub wasm_memory_limit: Option<NumBytes>,

    /// Next local snapshot id.
    pub next_snapshot_id: u64,
}

/// A wrapper around the different canister statuses.
#[derive(Clone, Debug, PartialEq, Eq, Serialize, Deserialize)]
pub enum CanisterStatus {
    Running {
        call_context_manager: CallContextManager,
    },
    Stopping {
        call_context_manager: CallContextManager,
        /// Info about the messages that requested the canister to stop.
        /// The reason this is a vec is because it's possible to receive
        /// multiple requests to stop the canister while it is stopping. All
        /// of them would be tracked here so that they can all get a response.
        stop_contexts: Vec<StopCanisterContext>,
    },
    Stopped,
}

impl CanisterStatus {
    pub fn new_running() -> Self {
        Self::Running {
            call_context_manager: CallContextManager::default(),
        }
    }
}

impl From<&CanisterStatus> for pb::canister_state_bits::CanisterStatus {
    fn from(item: &CanisterStatus) -> Self {
        match item {
            CanisterStatus::Running {
                call_context_manager,
            } => Self::Running(pb::CanisterStatusRunning {
                call_context_manager: Some(call_context_manager.into()),
            }),
            CanisterStatus::Stopped => Self::Stopped(pb::CanisterStatusStopped {}),
            CanisterStatus::Stopping {
                call_context_manager,
                stop_contexts,
            } => Self::Stopping(pb::CanisterStatusStopping {
                call_context_manager: Some(call_context_manager.into()),
                stop_contexts: stop_contexts.iter().map(|context| context.into()).collect(),
            }),
        }
    }
}

impl TryFrom<pb::canister_state_bits::CanisterStatus> for CanisterStatus {
    type Error = ProxyDecodeError;
    fn try_from(value: pb::canister_state_bits::CanisterStatus) -> Result<Self, Self::Error> {
        let canister_status = match value {
            pb::canister_state_bits::CanisterStatus::Running(pb::CanisterStatusRunning {
                call_context_manager,
            }) => Self::Running {
                call_context_manager: try_from_option_field(
                    call_context_manager,
                    "CanisterStatus::Running::call_context_manager",
                )?,
            },
            pb::canister_state_bits::CanisterStatus::Stopped(pb::CanisterStatusStopped {}) => {
                Self::Stopped
            }
            pb::canister_state_bits::CanisterStatus::Stopping(pb::CanisterStatusStopping {
                call_context_manager,
                stop_contexts,
            }) => {
                let mut contexts = Vec::<StopCanisterContext>::with_capacity(stop_contexts.len());
                for context in stop_contexts.into_iter() {
                    contexts.push(context.try_into()?);
                }
                Self::Stopping {
                    call_context_manager: try_from_option_field(
                        call_context_manager,
                        "CanisterStatus::Stopping::call_context_manager",
                    )?,
                    stop_contexts: contexts,
                }
            }
        };
        Ok(canister_status)
    }
}

/// The id of a paused execution stored in the execution environment.
#[derive(Clone, Copy, Debug, Eq, PartialEq, Hash)]
pub struct PausedExecutionId(pub u64);

/// Represents a task that needs to be executed before processing canister
/// inputs.
#[derive(Clone, Debug, PartialEq, Eq)]
pub enum ExecutionTask {
    // A heartbeat task exists only within an execution round. It is never
    // serialized.
    Heartbeat,

    /// Canister global timer task.
    /// The task exists only within an execution round, it never gets serialized.
    GlobalTimer,

    // A paused execution task exists only within an epoch (between
    // checkpoints). It is never serialized, and it turns into `AbortedExecution`
    // before the checkpoint or when there are too many long-running executions.
    PausedExecution(PausedExecutionId),

    // A paused `install_code` task exists only within an epoch (between
    // checkpoints). It is never serialized and turns into `AbortedInstallCode`
    // before the checkpoint.
    PausedInstallCode(PausedExecutionId),

    // Any paused execution that doesn't finish until the next checkpoint
    // becomes an aborted execution that should be retried after the checkpoint.
    // A paused execution can also be aborted to keep the memory usage low if
    // there are too many long-running executions.
    AbortedExecution {
        input: CanisterMessageOrTask,
        // The execution cost that has already been charged from the canister.
        // Retried execution does not have to pay for it again.
        prepaid_execution_cycles: Cycles,
    },

    // Any paused `install_code` that doesn't finish until the next checkpoint
    // becomes an aborted `install_code` that should be retried after the
    // checkpoint. A paused execution can also be aborted to keep the memory
    // usage low if there are too many long-running executions.
    AbortedInstallCode {
        message: CanisterCall,
        // The call id used by the subnet to identify long running install
        // code messages.
        call_id: InstallCodeCallId,
        // The execution cost that has already been charged from the canister.
        // Retried execution does not have to pay for it again.
        prepaid_execution_cycles: Cycles,
    },
}

impl From<&ExecutionTask> for pb::ExecutionTask {
    fn from(item: &ExecutionTask) -> Self {
        match item {
            ExecutionTask::Heartbeat
            | ExecutionTask::GlobalTimer
            | ExecutionTask::PausedExecution(_)
            | ExecutionTask::PausedInstallCode(_) => {
                panic!("Attempt to serialize ephemeral task: {:?}.", item);
            }
            ExecutionTask::AbortedExecution {
                input,
                prepaid_execution_cycles,
            } => {
                use pb::execution_task::{
                    aborted_execution::Input as PbInput, CanisterTask as PbCanisterTask,
                };
                let input = match input {
                    CanisterMessageOrTask::Message(CanisterMessage::Response(v)) => {
                        PbInput::Response(v.as_ref().into())
                    }
                    CanisterMessageOrTask::Message(CanisterMessage::Request(v)) => {
                        PbInput::Request(v.as_ref().into())
                    }
                    CanisterMessageOrTask::Message(CanisterMessage::Ingress(v)) => {
                        PbInput::Ingress(v.as_ref().into())
                    }
                    CanisterMessageOrTask::Task(CanisterTask::Heartbeat) => {
                        PbInput::Task(PbCanisterTask::Heartbeat as i32)
                    }
                    CanisterMessageOrTask::Task(CanisterTask::GlobalTimer) => {
                        PbInput::Task(PbCanisterTask::Timer as i32)
                    }
                };
                Self {
                    task: Some(pb::execution_task::Task::AbortedExecution(
                        pb::execution_task::AbortedExecution {
                            input: Some(input),
                            prepaid_execution_cycles: Some((*prepaid_execution_cycles).into()),
                        },
                    )),
                }
            }
            ExecutionTask::AbortedInstallCode {
                message,
                call_id,
                prepaid_execution_cycles,
            } => {
                use pb::execution_task::aborted_install_code::Message;
                let message = match message {
                    CanisterCall::Request(v) => Message::Request(v.as_ref().into()),
                    CanisterCall::Ingress(v) => Message::Ingress(v.as_ref().into()),
                };
                Self {
                    task: Some(pb::execution_task::Task::AbortedInstallCode(
                        pb::execution_task::AbortedInstallCode {
                            message: Some(message),
                            call_id: Some(call_id.get()),
                            prepaid_execution_cycles: Some((*prepaid_execution_cycles).into()),
                        },
                    )),
                }
            }
        }
    }
}

impl TryFrom<pb::ExecutionTask> for ExecutionTask {
    type Error = ProxyDecodeError;

    fn try_from(value: pb::ExecutionTask) -> Result<Self, Self::Error> {
        let task = value
            .task
            .ok_or(ProxyDecodeError::MissingField("ExecutionTask::task"))?;
        let task = match task {
            pb::execution_task::Task::AbortedExecution(aborted) => {
                use pb::execution_task::{
                    aborted_execution::Input as PbInput, CanisterTask as PbCanisterTask,
                };
                let input = aborted
                    .input
                    .ok_or(ProxyDecodeError::MissingField("AbortedExecution::input"))?;
                let input = match input {
                    PbInput::Request(v) => CanisterMessageOrTask::Message(
                        CanisterMessage::Request(Arc::new(v.try_into()?)),
                    ),
                    PbInput::Response(v) => CanisterMessageOrTask::Message(
                        CanisterMessage::Response(Arc::new(v.try_into()?)),
                    ),
                    PbInput::Ingress(v) => CanisterMessageOrTask::Message(
                        CanisterMessage::Ingress(Arc::new(v.try_into()?)),
                    ),
                    PbInput::Task(val) => {
                        let task = PbCanisterTask::try_from(val).map_err(|_| {
                            ProxyDecodeError::ValueOutOfRange {
                                typ: "CanisterTask",
                                err: format!("Unexpected value of canister task: {}", val),
                            }
                        })?;
                        let task = match task {
                            PbCanisterTask::Unspecified => {
                                return Err(ProxyDecodeError::ValueOutOfRange {
                                    typ: "CanisterTask",
                                    err: "Unexpected value: Unspecified".to_string(),
                                });
                            }
                            PbCanisterTask::Heartbeat => CanisterTask::Heartbeat,
                            PbCanisterTask::Timer => CanisterTask::GlobalTimer,
                        };
                        CanisterMessageOrTask::Task(task)
                    }
                };
                let prepaid_execution_cycles = aborted
                    .prepaid_execution_cycles
                    .map(|c| c.into())
                    .unwrap_or_else(Cycles::zero);
                ExecutionTask::AbortedExecution {
                    input,
                    prepaid_execution_cycles,
                }
            }
            pb::execution_task::Task::AbortedInstallCode(aborted) => {
                use pb::execution_task::aborted_install_code::Message;
                let message = aborted.message.ok_or(ProxyDecodeError::MissingField(
                    "AbortedInstallCode::message",
                ))?;
                let message = match message {
                    Message::Request(v) => CanisterCall::Request(Arc::new(v.try_into()?)),
                    Message::Ingress(v) => CanisterCall::Ingress(Arc::new(v.try_into()?)),
                };
                let prepaid_execution_cycles = aborted
                    .prepaid_execution_cycles
                    .map(|c| c.into())
                    .unwrap_or_else(Cycles::zero);
                let call_id = aborted.call_id.ok_or(ProxyDecodeError::MissingField(
                    "AbortedInstallCode::call_id",
                ))?;
                ExecutionTask::AbortedInstallCode {
                    message,
                    call_id: InstallCodeCallId::new(call_id),
                    prepaid_execution_cycles,
                }
            }
        };
        Ok(task)
    }
}

impl From<&CanisterHistory> for pb::CanisterHistory {
    fn from(item: &CanisterHistory) -> Self {
        Self {
            changes: item
                .changes
                .iter()
                .map(|e| (&(**e)).into())
                .collect::<Vec<pb::CanisterChange>>(),
            total_num_changes: item.total_num_changes,
        }
    }
}

impl TryFrom<pb::CanisterHistory> for CanisterHistory {
    type Error = ProxyDecodeError;

    fn try_from(value: pb::CanisterHistory) -> Result<Self, Self::Error> {
        let changes = value
            .changes
            .into_iter()
            .map(|e| Ok(Arc::new(e.try_into()?)))
            .collect::<Result<VecDeque<_>, Self::Error>>()?;
        let canister_history_memory_usage = compute_total_canister_change_size(&changes);
        Ok(Self {
            changes: Arc::new(changes),
            total_num_changes: value.total_num_changes,
            canister_history_memory_usage,
        })
    }
}

#[derive(Debug)]
pub enum ReservationError {
    InsufficientCycles {
        requested: Cycles,
        available: Cycles,
    },
    ReservedLimitExceed {
        requested: Cycles,
        limit: Cycles,
    },
}

impl SystemState {
    pub fn new_running(
        canister_id: CanisterId,
        controller: PrincipalId,
        initial_cycles: Cycles,
        freeze_threshold: NumSeconds,
        fd_factory: Arc<dyn PageAllocatorFileDescriptor>,
    ) -> Self {
        Self::new_internal(
            canister_id,
            controller,
            initial_cycles,
            freeze_threshold,
            CanisterStatus::new_running(),
            WasmChunkStore::new(fd_factory),
        )
    }

    fn new_internal(
        canister_id: CanisterId,
        controller: PrincipalId,
        initial_cycles: Cycles,
        freeze_threshold: NumSeconds,
        status: CanisterStatus,
        wasm_chunk_store: WasmChunkStore,
    ) -> Self {
        Self {
            canister_id,
            controllers: btreeset! {controller},
            queues: CanisterQueues::default(),
            cycles_balance: initial_cycles,
            ingress_induction_cycles_debit: Cycles::zero(),
            reserved_balance: Cycles::zero(),
            reserved_balance_limit: None,
            memory_allocation: MemoryAllocation::BestEffort,
            freeze_threshold,
            status,
            certified_data: Default::default(),
            canister_metrics: CanisterMetrics::default(),
            task_queue: Default::default(),
            global_timer: CanisterTimer::Inactive,
            canister_version: 0,
            canister_history: CanisterHistory::default(),
            wasm_chunk_store,
            log_visibility: LogVisibility::default(),
            canister_log: Default::default(),
            wasm_memory_limit: None,
            next_snapshot_id: 0,
        }
    }

    #[allow(clippy::too_many_arguments)]
    pub fn new_from_checkpoint(
        controllers: BTreeSet<PrincipalId>,
        canister_id: CanisterId,
        queues: CanisterQueues,
        memory_allocation: MemoryAllocation,
        freeze_threshold: NumSeconds,
        status: CanisterStatus,
        certified_data: Vec<u8>,
        canister_metrics: CanisterMetrics,
        cycles_balance: Cycles,
        ingress_induction_cycles_debit: Cycles,
        reserved_balance: Cycles,
        reserved_balance_limit: Option<Cycles>,
        task_queue: VecDeque<ExecutionTask>,
        global_timer: CanisterTimer,
        canister_version: u64,
        canister_history: CanisterHistory,
        wasm_chunk_store_data: PageMap,
        wasm_chunk_store_metadata: WasmChunkStoreMetadata,
        log_visibility: LogVisibility,
        canister_log: CanisterLog,
        wasm_memory_limit: Option<NumBytes>,
        next_snapshot_id: u64,
    ) -> Self {
        Self {
            controllers,
            canister_id,
            queues,
            memory_allocation,
            freeze_threshold,
            status,
            certified_data,
            canister_metrics,
            cycles_balance,
            ingress_induction_cycles_debit,
            reserved_balance,
            reserved_balance_limit,
            task_queue,
            global_timer,
            canister_version,
            canister_history,
            wasm_chunk_store: WasmChunkStore::from_checkpoint(
                wasm_chunk_store_data,
                wasm_chunk_store_metadata,
            ),
            log_visibility,
            canister_log,
            wasm_memory_limit,
            next_snapshot_id,
        }
    }

    pub fn new_running_for_testing(
        canister_id: CanisterId,
        controller: PrincipalId,
        initial_cycles: Cycles,
        freeze_threshold: NumSeconds,
    ) -> Self {
        Self::new_for_testing(
            canister_id,
            controller,
            initial_cycles,
            freeze_threshold,
            CanisterStatus::new_running(),
        )
    }

    pub fn new_stopping_for_testing(
        canister_id: CanisterId,
        controller: PrincipalId,
        initial_cycles: Cycles,
        freeze_threshold: NumSeconds,
    ) -> Self {
        Self::new_for_testing(
            canister_id,
            controller,
            initial_cycles,
            freeze_threshold,
            CanisterStatus::Stopping {
                call_context_manager: CallContextManager::default(),
                stop_contexts: Vec::default(),
            },
        )
    }

    pub fn new_stopped_for_testing(
        canister_id: CanisterId,
        controller: PrincipalId,
        initial_cycles: Cycles,
        freeze_threshold: NumSeconds,
    ) -> Self {
        Self::new_for_testing(
            canister_id,
            controller,
            initial_cycles,
            freeze_threshold,
            CanisterStatus::Stopped,
        )
    }

    fn new_for_testing(
        canister_id: CanisterId,
        controller: PrincipalId,
        initial_cycles: Cycles,
        freeze_threshold: NumSeconds,
        status: CanisterStatus,
    ) -> Self {
        Self::new_internal(
            canister_id,
            controller,
            initial_cycles,
            freeze_threshold,
            status,
            WasmChunkStore::new_for_testing(wasm_chunk_store::DEFAULT_MAX_SIZE),
        )
    }

    pub fn canister_id(&self) -> CanisterId {
        self.canister_id
    }

    /// Returns the amount of cycles that the balance holds.
    pub fn balance(&self) -> Cycles {
        self.cycles_balance
    }

    /// Returns the balance after applying the pending 'ingress_induction_cycles_debit'.
    /// Returns 0 if the balance is smaller than the pending 'ingress_induction_cycles_debit'.
    pub fn debited_balance(&self) -> Cycles {
        // We rely on saturating operations of `Cycles` here.
        self.cycles_balance - self.ingress_induction_cycles_debit
    }

    /// Returns the pending 'ingress_induction_cycles_debit'.
    pub fn ingress_induction_cycles_debit(&self) -> Cycles {
        self.ingress_induction_cycles_debit
    }

    /// Returns resource reservation cycles.
    pub fn reserved_balance(&self) -> Cycles {
        self.reserved_balance
    }

    /// Returns the user-specified upper limit on `reserved_balance`.
    pub fn reserved_balance_limit(&self) -> Option<Cycles> {
        self.reserved_balance_limit
    }

    /// Sets the user-specified upper limit on `reserved_balance()`.
    pub fn set_reserved_balance_limit(&mut self, limit: Cycles) {
        self.reserved_balance_limit = Some(limit);
    }

    /// Get new local snapshot ID.
    pub fn new_local_snapshot_id(&mut self) -> u64 {
        let local_snapshot_id = self.next_snapshot_id;
        self.next_snapshot_id += 1;
        local_snapshot_id
    }

    /// Records the given amount as debit that will be charged from the balance
    /// at some point in the future.
    ///
    /// Precondition:
    /// - `charge <= self.debited_balance()`.
    pub fn add_postponed_charge_to_ingress_induction_cycles_debit(&mut self, charge: Cycles) {
        assert!(
            charge <= self.debited_balance(),
            "Insufficient cycles for a postponed charge: {} vs {}",
            charge,
            self.debited_balance()
        );
        self.ingress_induction_cycles_debit += charge;
    }

    /// Charges the pending 'ingress_induction_cycles_debit' from the balance.
    ///
    /// Precondition:
    /// - The balance is large enough to cover the debit.
    pub fn apply_ingress_induction_cycles_debit(
        &mut self,
        canister_id: CanisterId,
        log: &ReplicaLogger,
        charging_from_balance_error: &IntCounter,
    ) {
        // We rely on saturating operations of `Cycles` here.
        let remaining_debit = self.ingress_induction_cycles_debit - self.cycles_balance;
        debug_assert_eq!(remaining_debit.get(), 0);
        if remaining_debit.get() > 0 {
            // This case is unreachable and may happen only due to a bug: if the
            // caller has reduced the cycles balance below the cycles debit.
            charging_from_balance_error.inc();
            error!(
                log,
                "[EXC-BUG]: Debited cycles exceed the cycles balance of {} by {} in install_code",
                canister_id,
                remaining_debit,
            );
            // Continue the execution by dropping the remaining debit, which makes
            // some of the postponed charges free.
        }
        self.remove_cycles(
            self.ingress_induction_cycles_debit,
            CyclesUseCase::IngressInduction,
        );
        self.ingress_induction_cycles_debit = Cycles::zero();
    }

    /// This method is used for maintaining the backwards compatibility.
    /// Returns:
    /// - controller ID as-is, if there is only one controller.
    /// - DEFAULT_PRINCIPAL_MULTIPLE_CONTROLLERS, if there are multiple
    ///   controllers.
    /// - DEFAULT_PRINCIPAL_ZERO_CONTROLLERS, if there is no controller.
    pub fn controller(&self) -> &PrincipalId {
        if self.controllers.len() < 2 {
            match self.controllers.iter().next() {
                None => &DEFAULT_PRINCIPAL_ZERO_CONTROLLERS,
                Some(controller) => controller,
            }
        } else {
            &DEFAULT_PRINCIPAL_MULTIPLE_CONTROLLERS
        }
    }

    pub fn call_context_manager(&self) -> Option<&CallContextManager> {
        match &self.status {
            CanisterStatus::Running {
                call_context_manager,
            } => Some(call_context_manager),
            CanisterStatus::Stopping {
                call_context_manager,
                ..
            } => Some(call_context_manager),
            CanisterStatus::Stopped => None,
        }
    }

    pub fn call_context_manager_mut(&mut self) -> Option<&mut CallContextManager> {
        match &mut self.status {
            CanisterStatus::Running {
                call_context_manager,
            } => Some(call_context_manager),
            CanisterStatus::Stopping {
                call_context_manager,
                ..
            } => Some(call_context_manager),
            CanisterStatus::Stopped => None,
        }
    }

    /// Pushes a `Request` type message into the relevant output queue.
    /// This is preceded by withdrawing the cycles for sending the `Request` and
    /// receiving and processing the corresponding `Response`.
    /// If cycles withdrawal succeeds, the function also reserves a slot on the
    /// matching input queue for the `Response`.
    ///
    /// # Errors
    ///
    /// Returns a `QueueFull` error along with the provided message if either
    /// the output queue or the matching input queue is full.
    pub fn push_output_request(
        &mut self,
        msg: Arc<Request>,
        time: Time,
    ) -> Result<(), (StateError, Arc<Request>)> {
        assert_eq!(
            msg.sender, self.canister_id,
            "Expected `Request` to have been sent by canister ID {}, but instead got {}",
            self.canister_id, msg.sender
        );
        self.queues.push_output_request(msg, time)
    }

    /// See documentation for [`CanisterQueues::reject_subnet_output_request`].
    pub fn reject_subnet_output_request(
        &mut self,
        request: Request,
        reject_context: RejectContext,
        subnet_ids: &[PrincipalId],
    ) -> Result<(), StateError> {
        assert_eq!(
            request.sender, self.canister_id,
            "Expected `Request` to have been sent from canister ID {}, but instead got {}",
            self.canister_id, request.sender
        );
        self.queues
            .reject_subnet_output_request(request, reject_context, subnet_ids)
    }

    /// Returns the number of output requests that can be pushed onto the queue
    /// before it becomes full. Specifically, this is the number of times
    /// `push_output_request` can be called (assuming the canister has enough
    /// cycles to pay for sending the messages).
    pub fn available_output_request_slots(&self) -> BTreeMap<CanisterId, usize> {
        self.queues.available_output_request_slots()
    }

    /// Pushes a `Response` type message into the relevant output queue. The
    /// protocol should have already reserved a slot, so this cannot fail. The
    /// canister is also refunded the excess cycles that was reserved for
    /// sending this response when the original request was received.
    ///
    /// # Panics
    ///
    /// Panics if the queue does not already exist or there is no reserved slot
    /// to push the `Response` into.
    pub fn push_output_response(&mut self, msg: Arc<Response>) {
        assert_eq!(
            msg.respondent, self.canister_id,
            "Expected `Response` to have been sent by canister ID {}, but instead got {}",
            self.canister_id, msg.respondent
        );
        self.queues.push_output_response(msg)
    }

    /// Extracts the next inter-canister or ingress message (round-robin).
    pub(crate) fn pop_input(&mut self) -> Option<CanisterMessage> {
        self.queues.pop_input()
    }

    /// Returns true if there are messages in the input queues, false otherwise.
    pub fn has_input(&self) -> bool {
        self.queues.has_input()
    }

    /// Pushes a `RequestOrResponse` into the induction pool.
    ///
    /// If the message is a `Request`, reserves a slot in the corresponding
    /// output queue for the eventual response; and the maximum memory size and
    /// cycles cost for sending the `Response` back. If it is a `Response`,
    /// the protocol should have already reserved a slot and memory for it.
    ///
    /// Updates `subnet_available_memory` to reflect any change in memory usage.
    ///
    /// # Notes
    ///  * `Running` system states accept requests and responses.
    ///  * `Stopping` system states accept responses only.
    ///  * `Stopped` system states accept neither.
    ///
    /// # Errors
    ///
    /// On failure, returns the provided message along with a `StateError`:
    ///  * `QueueFull` if either the input queue or the matching output queue is
    ///    full when pushing a `Request`;
    ///  * `InvariantBroken` when pushing a `Response` when none is expected.
    ///  * `CanisterOutOfCycles` if the canister does not have enough cycles.
    ///  * `OutOfMemory` if the necessary guaranteed response memory reservation
    ///    is larger than `subnet_available_memory``.
    ///  * `CanisterStopping` if the canister is stopping and inducting a
    ///    `Request` was attempted.
    ///  * `CanisterStopped` if the canister is stopped.
    ///  * `NonMatchingResponse` if the callback is not found or the respondent
    ///    does not match.
    pub(crate) fn push_input(
        &mut self,
        msg: RequestOrResponse,
        subnet_available_memory: &mut i64,
        own_subnet_type: SubnetType,
        input_queue_type: InputQueueType,
    ) -> Result<(), (StateError, RequestOrResponse)> {
        assert_eq!(
            msg.receiver(),
            self.canister_id,
            "Expected `RequestOrResponse` to be targeted to canister ID {}, but instead got {}",
            self.canister_id,
            msg.receiver()
        );

        match (&msg, &self.status) {
            // Requests and responses are both rejected when stopped.
            (_, CanisterStatus::Stopped { .. }) => {
                Err((StateError::CanisterStopped(self.canister_id()), msg))
            }

            // Requests (only) are rejected while stopping.
            (RequestOrResponse::Request(_), CanisterStatus::Stopping { .. }) => {
                Err((StateError::CanisterStopping(self.canister_id()), msg))
            }

            // Everything else is accepted iff there is available memory and queue slots.
            (
                _,
                CanisterStatus::Running {
                    call_context_manager,
                },
            )
            | (
                RequestOrResponse::Response(_),
                CanisterStatus::Stopping {
                    call_context_manager,
                    ..
                },
            ) => {
                if let RequestOrResponse::Response(response) = &msg {
                    call_context_manager
                        .validate_response(response)
                        .map_err(|err| (err, msg.clone()))?;
                }
                push_input(
                    &mut self.queues,
                    msg,
                    subnet_available_memory,
                    own_subnet_type,
                    input_queue_type,
                )
            }
        }
    }

    /// Pushes an ingress message into the induction pool.
    pub(crate) fn push_ingress(&mut self, msg: Ingress) {
        self.queues.push_ingress(msg)
    }

    /// For each output queue, invokes `f` on every message until `f` returns
    /// `Err`; then moves on to the next output queue.
    ///
    /// All messages that `f` returned `Ok` for, are popped. Messages that `f`
    /// returned `Err` for and all those following them in the output queue are
    /// retained.
    pub fn output_queues_for_each<F>(&mut self, f: F)
    where
        F: FnMut(&CanisterId, &RequestOrResponse) -> Result<(), ()>,
    {
        self.queues.output_queues_for_each(f)
    }

    /// Returns an iterator that loops over the canister's output queues,
    /// popping one message at a time from each in a round robin fashion. The
    /// iterator consumes all popped messages.
    pub fn output_into_iter(&mut self, owner: CanisterId) -> CanisterOutputQueuesIterator {
        self.queues.output_into_iter(owner)
    }

    /// Returns an immutable reference to the canister queues.
    pub fn queues(&self) -> &CanisterQueues {
        &self.queues
    }

    /// Returns a boolean whether the system state is ready to be `Stopped`.
    /// Only relevant for a `Stopping` system state.
    pub fn ready_to_stop(&self) -> bool {
        match &self.status {
            CanisterStatus::Running { .. } => false,
            CanisterStatus::Stopping {
                call_context_manager,
                ..
            } => {
                call_context_manager.callbacks().is_empty()
                    && call_context_manager.call_contexts().is_empty()
            }
            CanisterStatus::Stopped => true,
        }
    }

    pub fn status_string(&self) -> &'static str {
        match self.status {
            CanisterStatus::Running { .. } => "Running",
            CanisterStatus::Stopping { .. } => "Stopping",
            CanisterStatus::Stopped => "Stopped",
        }
    }

    /// See `IngressQueue::filter_messages()` for documentation.
    pub fn filter_ingress_messages<F>(&mut self, filter: F) -> Vec<Arc<Ingress>>
    where
        F: FnMut(&Arc<Ingress>) -> bool,
    {
        self.queues.filter_ingress_messages(filter)
    }

    /// Returns the memory currently in use by the `SystemState`
    /// for canister messages.
    pub fn message_memory_usage(&self) -> NumBytes {
        (self.queues.memory_usage() as u64).into()
    }

    /// Returns the memory currently in use by the `SystemState`
    /// for canister history.
    pub fn canister_history_memory_usage(&self) -> NumBytes {
        self.canister_history.get_memory_usage()
    }

    /// Sets the (transient) size in bytes of responses from this canister
    /// routed into streams and not yet garbage collected.
    pub(super) fn set_stream_responses_size_bytes(&mut self, size_bytes: usize) {
        self.queues.set_stream_responses_size_bytes(size_bytes);
    }

    pub fn add_stop_context(&mut self, stop_context: StopCanisterContext) {
        match &mut self.status {
            CanisterStatus::Running { .. } | CanisterStatus::Stopped => {
                panic!("Should never add_stop_context to a non-stopping canister.")
            }
            CanisterStatus::Stopping { stop_contexts, .. } => stop_contexts.push(stop_context),
        }
    }

    /// Method used only by the dashboard.
    pub fn collect_controllers_as_string(&self) -> String {
        self.controllers
            .iter()
            .map(|id| format!("{}", id))
            .collect::<Vec<String>>()
            .join(" ")
    }

    /// Inducts messages from the output queue to `self` into the input queue
    /// from `self` while respecting queue capacity and the provided subnet
    /// available memory.
    ///
    /// `subnet_available_memory` is updated to reflect the change in
    /// `self.queues` memory usage.
    ///
    /// Available memory is ignored (but updated) for system subnets, since we
    /// don't want to DoS system canisters due to lots of incoming requests.
    pub fn induct_messages_to_self(
        &mut self,
        subnet_available_memory: &mut i64,
        own_subnet_type: SubnetType,
    ) {
        // Bail out if the canister is not running.
        match self.status {
            CanisterStatus::Running { .. } => (),
            CanisterStatus::Stopped | CanisterStatus::Stopping { .. } => return,
        }

        let mut memory_usage = self.queues.memory_usage() as i64;

        while let Some(msg) = self.queues.peek_output(&self.canister_id) {
            // Ensure that enough memory is available for inducting `msg`.
            if own_subnet_type != SubnetType::System
                && can_push(msg, *subnet_available_memory).is_err()
            {
                // Bail out if not enough memory available for message.
                return;
            }

            // Attempt inducting `msg`. May fail if the input queue is full.
            if self
                .queues
                .induct_message_to_self(self.canister_id)
                .is_err()
            {
                return;
            }

            // Adjust `subnet_available_memory` by `memory_usage_before - memory_usage_after`.
            // Defer the accounting to `CanisterQueues`, to avoid duplication or divergence.
            *subnet_available_memory += memory_usage;
            memory_usage = self.queues.memory_usage() as i64;
            *subnet_available_memory -= memory_usage;
        }
    }

    /// Garbage collects empty input and output queue pairs.
    pub fn garbage_collect_canister_queues(&mut self) {
        self.queues.garbage_collect();
    }

    /// Queries whether any of the `OutputQueues` in `self.queues` have any expired
    /// deadlines in them.
    pub fn has_expired_deadlines(&self, current_time: Time) -> bool {
        self.queues.has_expired_deadlines(current_time)
    }

    // /// Times out requests in the `OutputQueues` of `self.queues`. Returns the number of requests
    // /// that were timed out.
    // ///
    // /// See [`CanisterQueues::time_out_requests`] for further details.
    // pub fn time_out_requests(
    //     &mut self,
    //     current_time: Time,
    //     own_canister_id: &CanisterId,
    //     local_canisters: &BTreeMap<CanisterId, CanisterState>,
    // ) -> u64 {
    //     self.queues
    //         .time_out_requests(current_time, own_canister_id, local_canisters)
    // }

    /// Drops expired messages given a current time. Returns the number of requests
    /// that were timed out.
    ///
    /// See [`CanisterQueues::time_out_messages`] for further details.
    pub fn time_out_messages(
        &mut self,
        current_time: Time,
        own_canister_id: &CanisterId,
        local_canisters: &BTreeMap<CanisterId, CanisterState>,
    ) -> usize {
        self.queues
            .time_out_messages(current_time, own_canister_id, local_canisters)
    }

    /// Re-partitions the local and remote input schedules of `self.queues`
    /// following a canister migration, based on the updated set of local canisters.
    ///
    /// See [`CanisterQueues::split_input_schedules`] for further details.
    pub(crate) fn split_input_schedules(
        &mut self,
        own_canister_id: &CanisterId,
        local_canisters: &BTreeMap<CanisterId, CanisterState>,
    ) {
        self.queues
            .split_input_schedules(own_canister_id, local_canisters);
    }

    /// Increments 'cycles_balance' and in case of refund for consumed cycles
    /// decrements the metric `consumed_cycles_since_replica_started`.
    pub fn add_cycles(&mut self, amount: Cycles, use_case: CyclesUseCase) {
        self.cycles_balance += amount;
        self.observe_consumed_cycles_with_use_case(amount, use_case, ConsumingCycles::No);
    }

    /// Decreases 'cycles_balance' for 'requested_amount'.
    /// The resource use cases first drain the `reserved_balance` and only after
    /// that drain the main `cycles_balance`.
    pub fn remove_cycles(&mut self, requested_amount: Cycles, use_case: CyclesUseCase) {
        let remaining_amount = match use_case {
            CyclesUseCase::Memory | CyclesUseCase::ComputeAllocation | CyclesUseCase::Uninstall => {
                let covered_by_reserved_balance = requested_amount.min(self.reserved_balance);
                self.reserved_balance -= covered_by_reserved_balance;
                requested_amount - covered_by_reserved_balance
            }
            CyclesUseCase::IngressInduction
            | CyclesUseCase::Instructions
            | CyclesUseCase::RequestAndResponseTransmission
            | CyclesUseCase::CanisterCreation
            | CyclesUseCase::ECDSAOutcalls
            | CyclesUseCase::HTTPOutcalls
            | CyclesUseCase::DeletedCanisters
            | CyclesUseCase::NonConsumed
            | CyclesUseCase::BurnedCycles => requested_amount,
        };
        self.cycles_balance -= remaining_amount;
        self.observe_consumed_cycles_with_use_case(
            requested_amount,
            use_case,
            ConsumingCycles::Yes,
        );
    }

    /// Moves the given amount of cycles from the main balance to the reserved balance.
    /// Returns an error if the main balance is lower than the requested amount.
    pub fn reserve_cycles(&mut self, amount: Cycles) -> Result<(), ReservationError> {
        if let Some(reserved_balance_limit) = self.reserved_balance_limit {
            if self.reserved_balance + amount > reserved_balance_limit {
                return Err(ReservationError::ReservedLimitExceed {
                    requested: self.reserved_balance + amount,
                    limit: reserved_balance_limit,
                });
            }
        }
        if amount > self.cycles_balance {
            Err(ReservationError::InsufficientCycles {
                requested: amount,
                available: self.cycles_balance,
            })
        } else {
            self.cycles_balance -= amount;
            self.reserved_balance += amount;
            Ok(())
        }
    }

    /// Removes all cycles from `cycles_balance` and `reserved_balance` as part
    /// of canister uninstallation due to it running out of cycles.
    pub fn burn_remaining_balance_for_uninstall(&mut self) {
        let balance = self.cycles_balance + self.reserved_balance;
        self.remove_cycles(balance, CyclesUseCase::Uninstall);
    }

    fn observe_consumed_cycles_with_use_case(
        &mut self,
        amount: Cycles,
        use_case: CyclesUseCase,
        consuming_cycles: ConsumingCycles,
    ) {
        // The three CyclesUseCase below are not valid on the canister
        // level, they should only appear on the subnet level.
        debug_assert_ne!(use_case, CyclesUseCase::ECDSAOutcalls);
        debug_assert_ne!(use_case, CyclesUseCase::HTTPOutcalls);
        debug_assert_ne!(use_case, CyclesUseCase::DeletedCanisters);

        if use_case == CyclesUseCase::NonConsumed || amount == Cycles::from(0u128) {
            return;
        }

        let metric: &mut BTreeMap<CyclesUseCase, NominalCycles> = &mut self
            .canister_metrics
            .consumed_cycles_since_replica_started_by_use_cases;

        let use_case_consumption = metric
            .entry(use_case)
            .or_insert_with(|| NominalCycles::from(0));

        let nominal_amount = amount.into();

        match consuming_cycles {
            ConsumingCycles::Yes => {
                *use_case_consumption += nominal_amount;
                self.canister_metrics.consumed_cycles_since_replica_started += nominal_amount;
            }
            ConsumingCycles::No => {
                *use_case_consumption -= nominal_amount;
                self.canister_metrics.consumed_cycles_since_replica_started -= nominal_amount;
            }
        }
    }

    /// Clears all canister changes and their memory usage,
    /// but keeps the total number of changes recorded.
    pub fn clear_canister_history(&mut self) {
        self.canister_history.clear();
    }

    /// Adds a canister change to canister history.
    /// The canister version of the newly added canister change is
    /// taken directly from the `SystemState`.
    pub fn add_canister_change(
        &mut self,
        timestamp_nanos: Time,
        change_origin: CanisterChangeOrigin,
        change_details: CanisterChangeDetails,
    ) {
        let new_change = CanisterChange::new(
            timestamp_nanos.as_nanos_since_unix_epoch(),
            self.canister_version,
            change_origin,
            change_details,
        );
        self.canister_history.add_canister_change(new_change);
    }

    pub fn get_canister_history(&self) -> &CanisterHistory {
        &self.canister_history
    }
}

/// Implements memory limits verification for pushing a canister-to-canister
/// message into the induction pool of `queues`.
///
/// Returns `StateError::OutOfMemory` if pushing the message would require more
/// memory than `subnet_available_memory`.
///
/// `subnet_available_memory` is updated to reflect the change in memory usage
/// after a successful push; and left unmodified if the push failed.
///
/// See `CanisterQueues::push_input()` for further details.
pub(crate) fn push_input(
    queues: &mut CanisterQueues,
    msg: RequestOrResponse,
    subnet_available_memory: &mut i64,
    own_subnet_type: SubnetType,
    input_queue_type: InputQueueType,
) -> Result<(), (StateError, RequestOrResponse)> {
    // Do not enforce limits for local messages on system subnets.
    if own_subnet_type != SubnetType::System || input_queue_type != InputQueueType::LocalSubnet {
        if let Err(required_memory) = can_push(&msg, *subnet_available_memory) {
            return Err((
                StateError::OutOfMemory {
                    requested: NumBytes::new(required_memory as u64),
                    available: *subnet_available_memory,
                },
                msg,
            ));
        }
    }

    // But always adjust `subnet_available_memory` by `memory_usage_before -
    // memory_usage_after`. Defer the accounting to `CanisterQueues`, to avoid
    // duplication (and the possibility of divergence).
    *subnet_available_memory += queues.memory_usage() as i64;
    let res = queues.push_input(msg, input_queue_type);
    *subnet_available_memory -= queues.memory_usage() as i64;
    res
}

pub mod testing {
    use super::*;

    /// Exposes `SystemState` internals for use in other crates' unit tests.
    pub trait SystemStateTesting {
        /// Testing only: Sets the value of the `canister_id` field.
        fn set_canister_id(&mut self, canister_id: CanisterId);

        /// Testing only: Returns a mutable reference to `self.queues`.
        fn queues_mut(&mut self) -> &mut CanisterQueues;

        /// Testing only: Sets `self.queues` to the given `queues`
        fn put_queues(&mut self, queues: CanisterQueues);

        /// Testing only: pops next input message
        fn pop_input(&mut self) -> Option<CanisterMessage>;

        /// Testing only: sets the value of 'cycles_balance'.
        fn set_balance(&mut self, balance: Cycles);

        /// Testing only: repartitions the local and remote input schedules after a
        /// subnet split.
        fn split_input_schedules(
            &mut self,
            own_canister_id: &CanisterId,
            local_canisters: &BTreeMap<CanisterId, CanisterState>,
        );
    }

    impl SystemStateTesting for SystemState {
        fn set_canister_id(&mut self, canister_id: CanisterId) {
            self.canister_id = canister_id;
        }

        fn queues_mut(&mut self) -> &mut CanisterQueues {
            &mut self.queues
        }

        fn put_queues(&mut self, queues: CanisterQueues) {
            self.queues = queues;
        }

        fn pop_input(&mut self) -> Option<CanisterMessage> {
            self.pop_input()
        }

        fn set_balance(&mut self, balance: Cycles) {
            self.cycles_balance = balance;
        }

        fn split_input_schedules(
            &mut self,
            own_canister_id: &CanisterId,
            local_canisters: &BTreeMap<CanisterId, CanisterState>,
        ) {
            self.split_input_schedules(own_canister_id, local_canisters)
        }
    }
}<|MERGE_RESOLUTION|>--- conflicted
+++ resolved
@@ -26,35 +26,17 @@
 };
 use ic_types::nominal_cycles::NominalCycles;
 use ic_types::{
-<<<<<<< HEAD
-    CanisterId, CanisterTimer, Cycles, MemoryAllocation, NumBytes, PrincipalId, SnapshotId, Time,
-=======
-    messages::{
-        CanisterCall, CanisterMessage, CanisterMessageOrTask, CanisterTask, Ingress, RejectContext,
-        Request, RequestOrResponse, Response, StopCanisterContext,
-    },
-    nominal_cycles::NominalCycles,
     CanisterId, CanisterTimer, Cycles, MemoryAllocation, NumBytes, PrincipalId, Time,
->>>>>>> 7a9d8f66
 };
 use lazy_static::lazy_static;
 use maplit::btreeset;
 use prometheus::IntCounter;
 use serde::{Deserialize, Serialize};
-<<<<<<< HEAD
 use std::collections::{BTreeMap, BTreeSet, VecDeque};
 use std::convert::{TryFrom, TryInto};
 use std::str::FromStr;
 use std::sync::Arc;
-=======
-use std::{
-    collections::BTreeMap,
-    convert::{TryFrom, TryInto},
-};
-use std::{collections::BTreeSet, sync::Arc};
-use std::{collections::VecDeque, str::FromStr};
 use strum_macros::EnumIter;
->>>>>>> 7a9d8f66
 
 lazy_static! {
     static ref DEFAULT_PRINCIPAL_MULTIPLE_CONTROLLERS: PrincipalId =
