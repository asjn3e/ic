use super::{
    canister_state::CanisterState,
    metadata_state::{IngressHistoryState, Stream, Streams, SystemMetadata},
};
use crate::{
    canister_snapshots::CanisterSnapshots,
    canister_state::{
        queues::CanisterQueuesLoopDetector,
        system_state::{push_input, CanisterOutputQueuesIterator},
    },
    metadata_state::{
        subnet_call_context_manager::{
            IDkgDealingsContext, SignWithEcdsaContext, SignWithThresholdContext,
        },
        StreamMap,
    },
    CanisterQueues,
};
use ic_base_types::PrincipalId;
use ic_btc_types_internal::BitcoinAdapterResponse;
use ic_error_types::{ErrorCode, UserError};
use ic_interfaces::execution_environment::CanisterOutOfCyclesError;
use ic_management_canister_types::MasterPublicKeyId;
use ic_protobuf::state::queues::v1::canister_queues::NextInputQueue as ProtoNextInputQueue;
use ic_registry_routing_table::RoutingTable;
use ic_registry_subnet_type::SubnetType;
use ic_types::{
    batch::{ConsensusResponse, RawQueryStats},
    ingress::IngressStatus,
    messages::{CallbackId, CanisterMessage, Ingress, MessageId, RequestOrResponse, Response},
    time::CoarseTime,
    CanisterId, MemoryAllocation, NumBytes, SubnetId, Time,
};
use rand::{Rng, SeedableRng};
use rand_chacha::ChaChaRng;
use serde::{Deserialize, Serialize};
use std::collections::{BTreeMap, VecDeque};
use std::sync::Arc;
use strum_macros::EnumIter;

/// Maximum message length of a synthetic reject response produced by message
/// routing.
pub const MR_SYNTHETIC_REJECT_MESSAGE_MAX_LEN: usize = 255;

/// Input queue type: local or remote subnet.
#[derive(Clone, Copy, Eq, Debug, PartialEq)]
pub enum InputQueueType {
    /// Local subnet input messages.
    LocalSubnet,
    /// Remote subnet input messages.
    RemoteSubnet,
}

/// Next input queue: round-robin across local subnet; ingress; or remote subnet.
#[derive(Clone, Copy, Eq, EnumIter, Debug, PartialEq, Default)]
pub enum NextInputQueue {
    /// Local subnet input messages.
    #[default]
    LocalSubnet = 0,
    /// Ingress messages.
    Ingress = 1,
    /// Remote subnet input messages.
    RemoteSubnet = 2,
}

impl From<&NextInputQueue> for ProtoNextInputQueue {
    fn from(next: &NextInputQueue) -> Self {
        match next {
            // Encode `LocalSubnet` as `Unspecified` because it is decoded as such (and it
            // serializes to zero bytes).
            NextInputQueue::LocalSubnet => ProtoNextInputQueue::Unspecified,
            NextInputQueue::Ingress => ProtoNextInputQueue::Ingress,
            NextInputQueue::RemoteSubnet => ProtoNextInputQueue::RemoteSubnet,
        }
    }
}

impl From<ProtoNextInputQueue> for NextInputQueue {
    fn from(next: ProtoNextInputQueue) -> Self {
        match next {
            ProtoNextInputQueue::Unspecified | ProtoNextInputQueue::LocalSubnet => {
                NextInputQueue::LocalSubnet
            }
            ProtoNextInputQueue::Ingress => NextInputQueue::Ingress,
            ProtoNextInputQueue::RemoteSubnet => NextInputQueue::RemoteSubnet,
        }
    }
}

#[derive(Serialize, Deserialize, Clone, PartialEq, Eq, Debug, Hash)]
pub enum StateError {
    /// Message enqueuing failed due to no matching canister ID.
    CanisterNotFound(CanisterId),

    /// Message enqueuing failed due to full in/out queue.
    QueueFull { capacity: usize },

    /// Message enqueuing failed due to full ingress history.
    IngressHistoryFull { capacity: usize },

    /// Canister is stopped, not accepting any messages.
    CanisterStopped(CanisterId),

    /// Canister is stopping, only accepting responses.
    CanisterStopping(CanisterId),

    /// Canister is out of cycles.
    CanisterOutOfCycles(CanisterOutOfCyclesError),

    /// Canister state is invalid because of broken invariant.
    InvariantBroken(String),

    /// Message enqueuing failed due to calling an unknown subnet method.
    UnknownSubnetMethod(String),

    /// Response enqueuing failed due to not matching the expected response.
    NonMatchingResponse {
        err_str: String,
        originator: CanisterId,
        callback_id: CallbackId,
        respondent: CanisterId,
        deadline: CoarseTime,
    },

    /// Message enqueuing failed due to calling a subnet method with
    /// an invalid payload.
    InvalidSubnetPayload,

    /// Message enqueuing would have caused the canister or subnet to run over
    /// their memory limit.
    OutOfMemory { requested: NumBytes, available: i64 },

    /// No corresponding request found when trying to push a response from the bitcoin adapter.
    BitcoinNonMatchingResponse { callback_id: u64 },
}

/// Circular iterator that consumes messages from all canisters' and the
/// subnet's output queues. All messages that have not been explicitly popped
/// will remain in the state.
///
/// The iterator loops over the canisters (plus subnet) consuming one output
/// message from each in a round robin fashion. For each canister and the subnet
/// a circular iterator again ensures that messages are consumed from output
/// queues in a round robin fashion.
///
/// Additional operations compared to a standard iterator:
///  * peeking (returning a reference to the next message without consuming it);
///    and
///  * excluding whole queues from iteration while retaining their messages
///    (e.g. in order to efficiently implement per destination limits).
#[derive(Debug)]
struct OutputIterator<'a> {
    /// Priority queue of non-empty canister iterators. The next message will be
    /// popped / peeked from the first iterator.
    canister_iterators: VecDeque<CanisterOutputQueuesIterator<'a>>,

    /// Number of (potentially stale) message references left in the iterator.
    size: usize,
}

impl<'a> OutputIterator<'a> {
    fn new(
        canisters: &'a mut BTreeMap<CanisterId, CanisterState>,
        subnet_queues: &'a mut CanisterQueues,
        seed: u64,
    ) -> Self {
        let mut canister_iterators: VecDeque<_> = canisters
            .values_mut()
            .filter(|canister| canister.has_output())
            .map(|canister| canister.system_state.output_into_iter())
            .collect();

        let mut rng = ChaChaRng::seed_from_u64(seed);
        let rotation = rng.gen_range(0..canister_iterators.len().max(1));
        canister_iterators.rotate_left(rotation);

        // Push the subnet queues in front in order to make sure that at least one
        // system message is always routed as long as there is space for it.
        let subnet_queues_iter = subnet_queues.output_into_iter();
        if !subnet_queues_iter.is_empty() {
            canister_iterators.push_front(subnet_queues_iter)
        }
        let size = canister_iterators.iter().map(|q| q.size()).sum();

        OutputIterator {
            canister_iterators,
            size,
        }
    }

    /// Computes the number of (potentially stale) message references left in
    /// `queue_handles`.
    ///
    /// Time complexity: O(N).
    fn compute_size(queue_handles: &VecDeque<CanisterOutputQueuesIterator<'a>>) -> usize {
        queue_handles.iter().map(|q| q.size()).sum()
    }
}

impl std::iter::Iterator for OutputIterator<'_> {
    type Item = RequestOrResponse;

    /// Pops a message from the next canister. If this was not the last message
    /// for that canister, the canister iterator is moved to the back of the
    /// iteration order.
    fn next(&mut self) -> Option<Self::Item> {
<<<<<<< HEAD
        // FIXME: Add a test for a canister iterator with all-stale entries.
        while let Some(mut canister_iterator) = self.canister_iterators.pop_front() {
            // `next()` may consume an arbitrary number of stale references.
            self.size -= canister_iterator.size();
            let next = canister_iterator.next();
            self.size += canister_iterator.size();

            if let Some((queue_id, msg)) = next {
=======
        if let Some(mut canister_iterator) = self.canister_iterators.pop_front() {
            if let Some(msg) = canister_iterator.next() {
                self.size -= 1;
>>>>>>> 616e6dc2
                if !canister_iterator.is_empty() {
                    self.canister_iterators.push_back(canister_iterator);
                }

<<<<<<< HEAD
                debug_assert_eq!(Self::compute_size(&self.canister_iterators), self.size);
                return Some((queue_id, msg));
=======
                return Some(msg);
>>>>>>> 616e6dc2
            }
        }

        debug_assert_eq!(0, self.size);
        None
    }

    /// Returns the bounds on the number of messages remaining in the iterator.
    ///
    /// Since any message reference may or may not be stale (due to expiration /
    /// load shedding), there may be anywhere between 0 and `size` messages left in
    /// the iterator.
    fn size_hint(&self) -> (usize, Option<usize>) {
        (0, Some(self.size))
    }
}

pub trait PeekableOutputIterator: std::iter::Iterator<Item = RequestOrResponse> {
    /// Peeks into the iterator and returns a reference to the item that `next()`
    /// would return.
<<<<<<< HEAD
    fn peek(&mut self) -> Option<(QueueId, &RequestOrResponse)>;
=======
    fn peek(&self) -> Option<&RequestOrResponse>;
>>>>>>> 616e6dc2

    /// Permanently filters out from iteration the next queue (i.e. all messages
    /// with the same sender and receiver as the next). The messages are retained
    /// in the output queue.
    fn exclude_queue(&mut self);

    /// Returns the number of (potentially stale) message references left in the
    /// iterator.
    fn size(&self) -> usize;
}

impl PeekableOutputIterator for OutputIterator<'_> {
<<<<<<< HEAD
    fn peek(&mut self) -> Option<(QueueId, &RequestOrResponse)> {
        while let Some(canister_iterator) = self.canister_iterators.front_mut() {
            // `peek()` may consume an arbitrary number of stale references.
            self.size -= canister_iterator.size();
            let peeked_some = canister_iterator.peek().is_some();
            self.size += canister_iterator.size();

            if peeked_some {
                // Borrow checker won't let us return here, so bail out and peek again.
                break;
            }

            self.canister_iterators.pop_front();
        }
        debug_assert_eq!(Self::compute_size(&self.canister_iterators), self.size);

        self.canister_iterators.front_mut()?.peek()
=======
    fn peek(&self) -> Option<&RequestOrResponse> {
        self.canister_iterators.front().and_then(|it| it.peek())
>>>>>>> 616e6dc2
    }

    fn exclude_queue(&mut self) {
        if let Some(mut canister_iterator) = self.canister_iterators.pop_front() {
            self.size -= canister_iterator.exclude_queue();
            if !canister_iterator.is_empty() {
                self.canister_iterators.push_front(canister_iterator);
            }
            debug_assert_eq!(Self::compute_size(&self.canister_iterators), self.size);
        }
    }

    fn size(&self) -> usize {
        self.size
    }
}

pub const LABEL_VALUE_CANISTER_NOT_FOUND: &str = "CanisterNotFound";
pub const LABEL_VALUE_QUEUE_FULL: &str = "QueueFull";
pub const LABEL_VALUE_INGRESS_HISTORY_FULL: &str = "IngressHistoryFull";
pub const LABEL_VALUE_CANISTER_STOPPED: &str = "CanisterStopped";
pub const LABEL_VALUE_CANISTER_STOPPING: &str = "CanisterStopping";
pub const LABEL_VALUE_CANISTER_OUT_OF_CYCLES: &str = "CanisterOutOfCycles";
pub const LABEL_VALUE_INVARIANT_BROKEN: &str = "InvariantBroken";
pub const LABEL_VALUE_UNKNOWN_SUBNET_METHOD: &str = "UnknownSubnetMethod";
pub const LABEL_VALUE_INVALID_RESPONSE: &str = "InvalidResponse";
pub const LABEL_VALUE_INVALID_SUBNET_PAYLOAD: &str = "InvalidSubnetPayload";
pub const LABEL_VALUE_OUT_OF_MEMORY: &str = "OutOfMemory";
pub const LABEL_VALUE_BITCOIN_NON_MATCHING_RESPONSE: &str = "BitcoinNonMatchingResponse";

impl StateError {
    /// Returns a string representation of the `StateError` variant name to be
    /// used as a metric label value (e.g. `"QueueFull"`).
    pub fn to_label_value(&self) -> &'static str {
        match self {
            StateError::CanisterNotFound(_) => LABEL_VALUE_CANISTER_NOT_FOUND,
            StateError::QueueFull { .. } => LABEL_VALUE_QUEUE_FULL,
            StateError::IngressHistoryFull { .. } => LABEL_VALUE_INGRESS_HISTORY_FULL,
            StateError::CanisterStopped(_) => LABEL_VALUE_CANISTER_STOPPED,
            StateError::CanisterStopping(_) => LABEL_VALUE_CANISTER_STOPPING,
            StateError::CanisterOutOfCycles(_) => LABEL_VALUE_CANISTER_OUT_OF_CYCLES,
            StateError::InvariantBroken(_) => LABEL_VALUE_INVARIANT_BROKEN,
            StateError::UnknownSubnetMethod(_) => LABEL_VALUE_UNKNOWN_SUBNET_METHOD,
            StateError::NonMatchingResponse { .. } => LABEL_VALUE_INVALID_RESPONSE,
            StateError::InvalidSubnetPayload => LABEL_VALUE_INVALID_SUBNET_PAYLOAD,
            StateError::OutOfMemory { .. } => LABEL_VALUE_OUT_OF_MEMORY,
            StateError::BitcoinNonMatchingResponse { .. } => {
                LABEL_VALUE_BITCOIN_NON_MATCHING_RESPONSE
            }
        }
    }
}

impl std::error::Error for StateError {}

impl std::fmt::Display for StateError {
    fn fmt(&self, f: &mut std::fmt::Formatter<'_>) -> std::fmt::Result {
        match self {
            StateError::CanisterNotFound(canister_id) => {
                write!(f, "Canister {} not found", canister_id)
            }
            StateError::QueueFull { capacity } => {
                write!(f, "Maximum queue capacity {} reached", capacity)
            }
            StateError::IngressHistoryFull { capacity } => {
                write!(f, "Maximum ingress history capacity {} reached", capacity)
            }
            StateError::CanisterStopped(canister_id) => {
                write!(f, "Canister {} is stopped", canister_id)
            }
            StateError::CanisterStopping(canister_id) => {
                write!(f, "Canister {} is stopping", canister_id)
            }
            StateError::CanisterOutOfCycles(err) => write!(f, "{}", err),

            StateError::InvariantBroken(err) => {
                write!(f, "Invariant broken: {}", err)
            }
            StateError::UnknownSubnetMethod(method) => write!(
                f,
                "Cannot enqueue management message. Method {} is unknown.",
                method
            ),
            StateError::NonMatchingResponse {err_str, originator, callback_id, respondent, deadline} => write!(
                f,
                "Cannot enqueue response with callback id {} due to {} : originator => {}, respondent => {}, deadline => {}",
                callback_id, err_str, originator, respondent, Time::from(*deadline)
            ),
            StateError::InvalidSubnetPayload => write!(
                f,
                "Cannot enqueue management message. Candid payload is invalid."
            ),
            StateError::OutOfMemory {
                requested,
                available,
            } => write!(
                f,
                "Cannot enqueue message. Out of memory: requested {}, available {}",
                requested, available
            ),
            StateError::BitcoinNonMatchingResponse { callback_id } => {
                write!(
                    f,
                    "Bitcoin: Attempted to push a response for callback id {} without an in-flight corresponding request",
                    callback_id
                )
            }
        }
    }
}

impl From<&StateError> for ErrorCode {
    fn from(err: &StateError) -> Self {
        match err {
            StateError::CanisterNotFound(_) => ErrorCode::CanisterNotFound,
            StateError::CanisterStopped(_) => ErrorCode::CanisterStopped,
            StateError::CanisterStopping(_) => ErrorCode::CanisterStopping,
            StateError::CanisterOutOfCycles { .. } => ErrorCode::CanisterOutOfCycles,
            StateError::UnknownSubnetMethod(_) => ErrorCode::CanisterMethodNotFound,
            StateError::InvalidSubnetPayload => ErrorCode::InvalidManagementPayload,
            StateError::QueueFull { .. } => ErrorCode::CanisterQueueFull,
            StateError::IngressHistoryFull { .. } => ErrorCode::IngressHistoryFull,
            StateError::OutOfMemory { .. } => ErrorCode::CanisterOutOfMemory,

            // These errors cannot happen when pushing a request or ingress:
            //
            //  * `InvariantBroken` is only produced by `check_invariants()`; and
            //  * `.*NonMatchingResponse` is only produced for responses.
            StateError::InvariantBroken { .. }
            | StateError::NonMatchingResponse { .. }
            | StateError::BitcoinNonMatchingResponse { .. } => {
                unreachable!("Not a user error: {}", err)
            }
        }
    }
}

/// Represents the memory taken in bytes by various resources.
///
/// Should be used in cases where the deterministic state machine needs to
/// compute how much available memory exists for canisters to use for the
/// various resources while respecting the relevant configured limits.
pub struct MemoryTaken {
    /// Execution memory accounts for canister memory reservation where
    /// specified and the actual canister memory usage (including
    /// Wasm custom sections) where no explicit memory reservation
    /// has been made.
    execution: NumBytes,
    /// Memory taken by guaranteed response canister messages.
    guaranteed_response_messages: NumBytes,
    /// Memory taken by Wasm Custom Sections.
    wasm_custom_sections: NumBytes,
    /// Memory taken by canister history.
    canister_history: NumBytes,
}

impl MemoryTaken {
    /// Returns the amount of memory taken by execution state.
    pub fn execution(&self) -> NumBytes {
        self.execution
    }

    /// Returns the amount of memory taken by guaranteed response canister messages.
    pub fn guaranteed_response_messages(&self) -> NumBytes {
        self.guaranteed_response_messages
    }

    /// Returns the amount of memory taken by Wasm Custom Sections.
    pub fn wasm_custom_sections(&self) -> NumBytes {
        self.wasm_custom_sections
    }

    /// Returns the amount of memory taken by canister history.
    pub fn canister_history(&self) -> NumBytes {
        self.canister_history
    }
}

/// ReplicatedState is the deterministic replicated state of the system.
/// Broadly speaking it consists of two parts:  CanisterState used for canister
/// execution and SystemMetadata used for message routing and history queries.
//
// * We don't derive `Serialize` and `Deserialize` because these are handled by
// our OP layer.
#[derive(Clone, Debug, PartialEq)]
pub struct ReplicatedState {
    /// States of all canisters, indexed by canister ids.
    pub canister_states: BTreeMap<CanisterId, CanisterState>,

    /// Deterministic processing metadata.
    pub metadata: SystemMetadata,

    /// Queues for holding messages sent/received by the subnet.
    // Must remain private.
    subnet_queues: CanisterQueues,

    /// Queue for holding responses arriving from Consensus.
    ///
    /// Responses from consensus are to be processed each round.
    /// The queue is, therefore, emptied at the end of every round.
    // TODO(EXE-109): Move this queue into `subnet_queues`
    pub consensus_queue: Vec<ConsensusResponse>,

    /// Temporary query stats received during the current epoch.
    /// Reset during the start of each epoch.
    pub epoch_query_stats: RawQueryStats,

    /// Manages the canister snapshots.
    pub canister_snapshots: CanisterSnapshots,
}

impl ReplicatedState {
    /// Creates a new empty replicated state.
    pub fn new(own_subnet_id: SubnetId, own_subnet_type: SubnetType) -> ReplicatedState {
        ReplicatedState {
            canister_states: BTreeMap::new(),
            metadata: SystemMetadata::new(own_subnet_id, own_subnet_type),
            subnet_queues: CanisterQueues::default(),
            consensus_queue: Vec::new(),
            epoch_query_stats: RawQueryStats::default(),
            canister_snapshots: CanisterSnapshots::default(),
        }
    }

    /// Creates a replicated state from a checkpoint.
    pub fn new_from_checkpoint(
        canister_states: BTreeMap<CanisterId, CanisterState>,
        metadata: SystemMetadata,
        subnet_queues: CanisterQueues,
        epoch_query_stats: RawQueryStats,
        canister_snapshots: CanisterSnapshots,
    ) -> Self {
        let mut res = Self {
            canister_states,
            metadata,
            subnet_queues,
            consensus_queue: Vec::new(),
            epoch_query_stats,
            canister_snapshots,
        };
        res.update_stream_responses_size_bytes();
        res
    }

    pub fn canister_state(&self, canister_id: &CanisterId) -> Option<&CanisterState> {
        self.canister_states.get(canister_id)
    }

    pub fn canister_state_mut(&mut self, canister_id: &CanisterId) -> Option<&mut CanisterState> {
        self.canister_states.get_mut(canister_id)
    }

    pub fn take_canister_state(&mut self, canister_id: &CanisterId) -> Option<CanisterState> {
        self.canister_states.remove(canister_id)
    }

    pub fn take_canister_states(&mut self) -> BTreeMap<CanisterId, CanisterState> {
        std::mem::take(&mut self.canister_states)
    }

    pub fn routing_table(&self) -> Arc<RoutingTable> {
        Arc::clone(&self.metadata.network_topology.routing_table)
    }

    /// Insert the canister state into the replicated state. If a canister
    /// already exists for the given canister id, it will be replaced. It is the
    /// responsibility of the caller of this function to ensure that any
    /// relevant state associated with the older canister state are properly
    /// cleaned up.
    pub fn put_canister_state(&mut self, canister_state: CanisterState) {
        self.canister_states
            .insert(canister_state.canister_id(), canister_state);
    }

    /// Replaces the content of `self.canister_states` with the provided `canisters`.
    ///
    /// Panics if `self.canister_states` was not empty. The intended use is to
    /// call `put_canister_states()` after `take_canister_states()`, with no
    /// other canister-related calls in-between, in order to prevent concurrent
    /// mutations from replacing each other.
    pub fn put_canister_states(&mut self, canisters: BTreeMap<CanisterId, CanisterState>) {
        assert!(self.canister_states.is_empty());
        self.canister_states = canisters;
    }

    /// Returns an iterator over canister states, ordered by canister ID.
    pub fn canisters_iter(
        &self,
    ) -> std::collections::btree_map::Values<'_, CanisterId, CanisterState> {
        self.canister_states.values()
    }

    /// Returns a mutable iterator over canister states, ordered by canister ID.
    pub fn canisters_iter_mut(
        &mut self,
    ) -> std::collections::btree_map::ValuesMut<'_, CanisterId, CanisterState> {
        self.canister_states.values_mut()
    }

    // Loads a fresh version of the canister from the state and ensures that it
    // has a call context manager i.e. it is not stopped.
    pub fn get_active_canister(
        &self,
        canister_id: &CanisterId,
    ) -> Result<&CanisterState, UserError> {
        let canister = self.canister_state(canister_id).ok_or_else(|| {
            UserError::new(
                ErrorCode::CanisterNotFound,
                format!("Canister {} not found", canister_id),
            )
        })?;

        if canister.system_state.call_context_manager().is_none() {
            Err(UserError::new(
                ErrorCode::CanisterStopped,
                format!(
                    "Canister {} is stopped and therefore does not have a CallContextManager",
                    canister.canister_id()
                ),
            ))
        } else {
            Ok(canister)
        }
    }

    pub fn system_metadata(&self) -> &SystemMetadata {
        &self.metadata
    }

    pub fn get_ingress_status(&self, message_id: &MessageId) -> IngressStatus {
        self.metadata
            .ingress_history
            .get(message_id)
            .cloned()
            .unwrap_or(IngressStatus::Unknown)
    }

    pub fn get_ingress_history(&self) -> &IngressHistoryState {
        &self.metadata.ingress_history
    }

    /// Sets the `status` for `message_id` in the ingress history. It will
    /// be ensured that the cumulative payload size of statuses in the
    /// ingress history will be below or equal to `ingress_memory_capacity`
    /// by transitioning `Completed` and `Failed` statuses to `Done` from
    /// oldest to newest in case inserting `status` pushes the memory
    /// consumption over the bound.
    pub fn set_ingress_status(
        &mut self,
        message_id: MessageId,
        status: IngressStatus,
        ingress_memory_capacity: NumBytes,
    ) {
        self.metadata.ingress_history.insert(
            message_id,
            status,
            self.time(),
            ingress_memory_capacity,
        );
    }

    /// Prunes ingress history statuses with a pruning time older than
    /// `self.time()`.
    pub fn prune_ingress_history(&mut self) {
        self.metadata.ingress_history.prune(self.time());
    }

    /// Returns all subnets for which a stream is available.
    pub fn subnets_with_available_streams(&self) -> Vec<SubnetId> {
        self.metadata.streams.keys().cloned().collect()
    }

    /// Returns all signature request contexts
    pub fn signature_request_contexts(&self) -> BTreeMap<CallbackId, SignWithThresholdContext> {
        self.metadata
            .subnet_call_context_manager
            .sign_with_threshold_contexts
            .clone()
            .into_iter()
            .chain(
                self.metadata
                    .subnet_call_context_manager
                    .sign_with_ecdsa_contexts
                    .iter()
                    .map(|(callback, ecdsa_context)| {
                        (*callback, SignWithThresholdContext::from(ecdsa_context))
                    }),
            )
            .collect()
    }

    /// Returns all sign with ECDSA contexts
    pub fn sign_with_ecdsa_contexts(&self) -> &BTreeMap<CallbackId, SignWithEcdsaContext> {
        &self
            .metadata
            .subnet_call_context_manager
            .sign_with_ecdsa_contexts
    }

    /// Returns all IDKG dealings contexts.
    pub fn idkg_dealings_contexts(&self) -> BTreeMap<CallbackId, IDkgDealingsContext> {
        self.metadata
            .subnet_call_context_manager
            .idkg_dealings_contexts
            .clone()
            .into_iter()
            .chain(
                self.metadata
                    .subnet_call_context_manager
                    .ecdsa_dealings_contexts
                    .iter()
                    .map(|(callback, ecdsa_context)| {
                        (
                            *callback,
                            IDkgDealingsContext {
                                request: ecdsa_context.request.clone(),
                                key_id: MasterPublicKeyId::Ecdsa(ecdsa_context.key_id.clone()),
                                nodes: ecdsa_context.nodes.clone(),
                                registry_version: ecdsa_context.registry_version,
                                time: ecdsa_context.time,
                            },
                        )
                    }),
            )
            .collect()
    }

    /// Retrieves a reference to the stream from this subnet to the destination
    /// subnet, if such a stream exists.
    pub fn get_stream(&self, destination_subnet_id: &SubnetId) -> Option<&Stream> {
        self.metadata.streams.get(destination_subnet_id)
    }

    /// Returns the sum of reserved compute allocations of all currently
    /// available canisters.
    pub fn total_compute_allocation(&self) -> u64 {
        self.canisters_iter()
            .map(|canister| canister.scheduler_state.compute_allocation.as_percent())
            .sum()
    }

    /// Computes the memory taken by different types of memory resources.
    pub fn memory_taken(&self) -> MemoryTaken {
        let (
            raw_memory_taken,
            mut guaranteed_response_message_memory_taken,
            wasm_custom_sections_memory_taken,
            canister_history_memory_taken,
            wasm_chunk_store_memory_usage,
        ) = self
            .canisters_iter()
            .map(|canister| {
                (
                    match canister.memory_allocation() {
                        MemoryAllocation::Reserved(bytes) => bytes,
                        MemoryAllocation::BestEffort => canister.execution_memory_usage(),
                    },
                    canister
                        .system_state
                        .guaranteed_response_message_memory_usage(),
                    canister.wasm_custom_sections_memory_usage(),
                    canister.canister_history_memory_usage(),
                    canister.wasm_chunk_store_memory_usage(),
                )
            })
            .reduce(|accum, val| {
                (
                    accum.0 + val.0,
                    accum.1 + val.1,
                    accum.2 + val.2,
                    accum.3 + val.3,
                    accum.4 + val.4,
                )
            })
            .unwrap_or_default();

        guaranteed_response_message_memory_taken +=
            (self.subnet_queues.guaranteed_response_memory_usage() as u64).into();

        MemoryTaken {
            execution: raw_memory_taken
                + canister_history_memory_taken
                + wasm_chunk_store_memory_usage,
            guaranteed_response_messages: guaranteed_response_message_memory_taken,
            wasm_custom_sections: wasm_custom_sections_memory_taken,
            canister_history: canister_history_memory_taken,
        }
    }

    /// Computes the memory taken by guaranteed response messages.
    ///
    /// This is a more efficient alternative to `memory_taken()` for cases when only
    /// the message memory usage is necessary.
    pub fn guaranteed_response_message_memory_taken(&self) -> NumBytes {
        let canisters_memory_usage: NumBytes = self
            .canisters_iter()
            .map(|canister| {
                canister
                    .system_state
                    .guaranteed_response_message_memory_usage()
            })
            .sum();
        let subnet_memory_usage =
            (self.subnet_queues.guaranteed_response_memory_usage() as u64).into();

        canisters_memory_usage + subnet_memory_usage
    }

    /// Returns the total memory taken by the ingress history in bytes.
    pub fn total_ingress_memory_taken(&self) -> NumBytes {
        self.metadata.ingress_history.memory_usage()
    }

    /// Returns the `SubnetId` hosting the given `principal_id` (canister or
    /// subnet).
    pub fn find_subnet_id(&self, principal_id: PrincipalId) -> Result<SubnetId, UserError> {
        let subnet_id = self
            .metadata
            .network_topology
            .routing_table
            .route(principal_id);

        match subnet_id {
            None => Err(UserError::new(
                ErrorCode::SubnetNotFound,
                format!("Could not find subnetId given principalId {}", principal_id),
            )),
            Some(subnet_id) => Ok(subnet_id),
        }
    }

    /// Pushes a `RequestOrResponse` into the induction pool (canister or subnet
    /// input queue).
    ///
    /// The messages from the same subnet get pushed into the local subnet
    /// queue, while the messages from the other subnets get pushed to the inter
    /// subnet queues.
    ///
    /// On failure (queue full, canister not found, out of memory), returns the
    /// corresponding error and the original message.
    ///
    /// Updates `subnet_available_memory` to reflect any change in memory usage.
    pub fn push_input(
        &mut self,
        msg: RequestOrResponse,
        subnet_available_memory: &mut i64,
    ) -> Result<(), (StateError, RequestOrResponse)> {
        let own_subnet_type = self.metadata.own_subnet_type;
        let input_queue_type = if msg.sender().get_ref() == self.metadata.own_subnet_id.get_ref()
            || self.canister_states.contains_key(&msg.sender())
        {
            InputQueueType::LocalSubnet
        } else {
            InputQueueType::RemoteSubnet
        };
        match self.canister_state_mut(&msg.receiver()) {
            Some(receiver_canister) => receiver_canister.push_input(
                msg,
                subnet_available_memory,
                own_subnet_type,
                input_queue_type,
            ),
            None => {
                let subnet_id = self.metadata.own_subnet_id.get_ref();
                if msg.receiver().get_ref() == subnet_id {
                    // FIXME Assert that this is a request; else check for a matching `Callback`.
                    push_input(
                        &mut self.subnet_queues,
                        msg,
                        subnet_available_memory,
                        own_subnet_type,
                        input_queue_type,
                    )
                } else {
                    Err((StateError::CanisterNotFound(msg.receiver()), msg))
                }
            }
        }
    }

    /// Pushes an ingress message into the induction pool (canister or subnet
    /// ingress queue).
    pub fn push_ingress(&mut self, msg: Ingress) -> Result<(), StateError> {
        if msg.is_addressed_to_subnet(self.metadata.own_subnet_id) {
            self.subnet_queues.push_ingress(msg);
        } else {
            let canister_id = msg.receiver;
            let canister = match self.canister_states.get_mut(&canister_id) {
                Some(canister) => canister,
                None => return Err(StateError::CanisterNotFound(canister_id)),
            };
            canister.push_ingress(msg);
        }
        Ok(())
    }

    /// Extracts the next inter-canister or ingress message (round-robin) from
    /// `self.subnet_queues`.
    pub fn pop_subnet_input(&mut self) -> Option<CanisterMessage> {
        self.subnet_queues.pop_input()
    }

    /// Peeks the next inter-canister or ingress message (round-robin) from
    /// `self.subnet_queues`.
    pub fn peek_subnet_input(&mut self) -> Option<CanisterMessage> {
        self.subnet_queues.peek_input()
    }

    /// Skips the next inter-canister or ingress message from `self.subnet_queues`.
    pub fn skip_subnet_input(&mut self, loop_detector: &mut CanisterQueuesLoopDetector) {
        self.subnet_queues.skip_input(loop_detector);
    }

    /// Creates a new loop detector.
    pub fn subnet_queues_loop_detector(&self) -> CanisterQueuesLoopDetector {
        CanisterQueuesLoopDetector::default()
    }

    /// Pushes a `Response` type message into the relevant subnet output queue.
    /// The protocol should have already reserved a slot, so this cannot fail.
    ///
    /// # Panics
    ///
    /// Panics if the queue does not already exist or there is no reserved slot
    /// to push the `Response` into.
    pub fn push_subnet_output_response(&mut self, msg: Arc<Response>) {
        self.subnet_queues.push_output_response(msg)
    }

    /// Returns a circular iterator that consumes messages from all canisters'
    /// and the subnet's output queues.
    ///
    /// The iterator loops over the canisters (plus subnet) consuming one output
    /// message from each in a round robin fashion. For each canister and the
    /// subnet a circular iterator again ensures that messages are consumed
    /// from output queues in a round robin fashion.
    ///
    /// The iterator is peekable so that one can obtain a reference to the next
    /// message. Calling `next` will consume the message and remove it from the
    /// state. All messages that have not been explicitly consumed will remain
    /// in the state.
    pub fn output_into_iter(&mut self) -> impl PeekableOutputIterator + '_ {
        let time = self.metadata.time();

        OutputIterator::new(
            &mut self.canister_states,
            &mut self.subnet_queues,
            // We seed the output iterator with the time. We can do this because
            // we don't need unpredictability of the rotation.
            time.as_nanos_since_unix_epoch(),
        )
    }

    pub fn time(&self) -> Time {
        self.metadata.time()
    }

    /// Returns an immutable reference to `self.subnet_queues`.
    pub fn subnet_queues(&self) -> &CanisterQueues {
        &self.subnet_queues
    }

    /// See `IngressQueue::filter_messages()` for documentation.
    pub fn filter_subnet_queues_ingress_messages<F>(&mut self, filter: F) -> Vec<Arc<Ingress>>
    where
        F: FnMut(&Arc<Ingress>) -> bool,
    {
        self.subnet_queues.filter_ingress_messages(filter)
    }

    /// Returns an immutable reference to `self.epoch_query_stats`.
    pub fn query_stats(&self) -> &RawQueryStats {
        &self.epoch_query_stats
    }

    /// Updates the byte size of responses in streams for each canister.
    fn update_stream_responses_size_bytes(&mut self) {
        for (canister_id, responses_size_bytes) in self.metadata.streams.responses_size_bytes() {
            if let Some(canister_state) = self.canister_states.get_mut(canister_id) {
                canister_state.set_stream_responses_size_bytes(*responses_size_bytes);
            }
        }
        Arc::make_mut(&mut self.metadata.streams).prune_zero_responses_size_bytes()
    }

    /// Returns the number of canisters in this `ReplicatedState`.
    pub fn num_canisters(&self) -> usize {
        self.canister_states.len()
    }

    /// Garbage collects empty canister and subnet queues.
    pub fn garbage_collect_canister_queues(&mut self) {
        for (_canister_id, canister) in self.canister_states.iter_mut() {
            canister.system_state.garbage_collect_canister_queues();
        }
        self.subnet_queues.garbage_collect();
    }

    /// Pushes a response from the Bitcoin Adapter into the state.
    pub fn push_response_bitcoin(
        &mut self,
        response: BitcoinAdapterResponse,
    ) -> Result<(), StateError> {
        crate::bitcoin::push_response(self, response)
    }

    /// Times out all messages with expired deadlines (given the state time) in all
    /// canister (but not subnet) queues. Returns the number of timed out messages.
    ///
    /// See `CanisterQueues::time_out_messages` for further details.
    pub fn time_out_messages(&mut self) -> usize {
        let current_time = self.metadata.time();
        // Because the borrow checker requires us to remove each canister before
        // calling `time_out_messages()` on it and replace it afterwards; and removing
        // and replacing every canister on a large subnet is very costly; we first
        // filter for the (usually much fewer) canisters with timed requests and only
        // apply the costly remove-call-replace to those.
        let canister_ids_with_expired_deadlines = self
            .canister_states
            .iter()
            .filter(|(_, canister_state)| {
                canister_state
                    .system_state
                    .has_expired_deadlines(current_time)
            })
            .map(|(canister_id, _)| *canister_id)
            .collect::<Vec<_>>();

        let mut timed_out_requests_count = 0;
        for canister_id in canister_ids_with_expired_deadlines {
            let mut canister = self.canister_states.remove(&canister_id).unwrap();
            timed_out_requests_count += canister.system_state.time_out_messages(
                current_time,
                &canister_id,
                &self.canister_states,
            );
            self.canister_states.insert(canister_id, canister);
        }

        timed_out_requests_count
    }

    /// Splits the replicated state as part of subnet splitting phase 1, retaining
    /// only the canisters of `subnet_id` (as determined by the provided routing
    /// table).
    ///
    /// A subnet split starts with a subnet A and results in two subnets, A' and B.
    /// For the sake of clarity, comments refer to the two resulting subnets as
    /// *subnet A'* and *subnet B*; and to the original subnet as *subnet A*.
    /// Because subnet A' retains the subnet ID of subnet A, it is identified by
    /// having `subnet_id == self.own_subnet_id`. Conversely, subnet B has
    /// `subnet_id != self.own_subnet_id`.
    ///
    /// This first phase only consists of:
    ///  * Splitting the canisters hosted by A among A' and B, as determined by the
    ///    provided routing table.
    ///  * Producing a new, empty `MetadataState` for subnet B, but preserving
    ///    the ingress history unchanged.
    ///
    /// Preserving the individual canister states and ingress history without
    /// mutations in a first phase, makes it trivial to ensure that the state has
    /// not been tampered with during the split (by checking that the file hashes
    /// have not changed).
    ///
    /// Internal adjustments to the various parts of the state happen in a second
    /// phase, during subnet startup (see [`Self::after_split()`]).
    pub fn split(
        self,
        subnet_id: SubnetId,
        routing_table: &RoutingTable,
        new_subnet_batch_time: Option<Time>,
    ) -> Result<Self, String> {
        // Destructure `self` and put it back together, in order for the compiler to
        // enforce an explicit decision whenever new fields are added.
        let Self {
            mut canister_states,
            metadata,
            mut subnet_queues,
            consensus_queue,
            epoch_query_stats: _,
            canister_snapshots,
        } = self;

        // Consensus queue is always empty at the end of the round.
        assert!(consensus_queue.is_empty());

        // Retain only canisters hosted by `own_subnet_id`.
        //
        // TODO: Validate that canisters are split across no more than 2 subnets.
        canister_states
            .retain(|canister_id, _| routing_table.route(canister_id.get()) == Some(subnet_id));

        // All subnet messages (ingress and canister) only remain on subnet A' because:
        //
        //  * Message Routing would drop a response from subnet B to a request it had
        //    routed to subnet A.
        //  * Message Routing will take care of routing the responses to the originator,
        //    regardless of subnet.
        //  * Some requests (ingress or canister) will fail if the target canister has
        //    been migrated away, but the alternative would require unpacking and acting
        //    on the contents of arbitrary methods' payloads.
        if metadata.own_subnet_id != subnet_id {
            // On subnet B, start with empty subnet queues.
            subnet_queues = CanisterQueues::default();
        }

        // Obtain a new metadata state for subnet B. No-op for subnet A' (apart from
        // setting the split marker).
        let metadata = metadata.split(subnet_id, new_subnet_batch_time)?;

        Ok(Self {
            canister_states,
            metadata,
            subnet_queues,
            consensus_queue,
            epoch_query_stats: RawQueryStats::default(), // Don't preserve query stats during subnet splitting.
            canister_snapshots,
        })
    }

    /// Makes adjustments to the replicated state, in the second phase of a subnet
    /// split (see `Self::split()` for the first phase).
    ///
    /// This second phase, during subnet startup:
    ///
    /// * Updates canisters' input schedules, based on `self.canister_states`.
    /// * Prunes the ingress history, retaining only messages addressed to this
    ///   subnet and messages in terminal states (which will time out).
    pub fn after_split(&mut self) {
        // Destructure `self` in order for the compiler to enforce an explicit decision
        // whenever new fields are added.
        //
        // (!) DO NOT USE THE ".." WILDCARD, THIS SERVES THE SAME FUNCTION AS a `match`!
        let Self {
            ref mut canister_states,
            ref mut metadata,
            ref mut subnet_queues,
            consensus_queue: _,
            epoch_query_stats: _,
            canister_snapshots: _,
        } = self;

        // Reset query stats after subnet split
        self.epoch_query_stats = RawQueryStats::default();

        metadata
            .split_from
            .expect("Not a state resulting from a subnet split");

        // Adjust `CanisterQueues::(local|remote)_subnet_input_schedule` based on which
        // canisters are present in `canister_states`.
        let local_canister_ids = canister_states.keys().cloned().collect::<Vec<_>>();
        for canister_id in local_canister_ids.iter() {
            let mut canister_state = canister_states.remove(canister_id).unwrap();
            canister_state
                .system_state
                .split_input_schedules(canister_id, canister_states);
            canister_states.insert(*canister_id, canister_state);
        }

        // Drop in-progress management calls being executed by canisters on subnet B
        // (`own_subnet_id != split_from`). The corresponding calls will be rejected on
        // subnet A', ensuring consistency across subnet and canister states.
        if metadata.split_from != Some(metadata.own_subnet_id) {
            for canister_state in canister_states.values_mut() {
                canister_state.drop_in_progress_management_calls_after_split();
            }
        }

        // Prune the ingress history. And reject in-progress subnet messages being
        // executed by canisters no longer on this subnet.
        metadata.after_split(
            |canister_id| canister_states.contains_key(&canister_id),
            subnet_queues,
        );

        self.update_stream_responses_size_bytes();
    }
}

/// A trait exposing `ReplicatedState` functionality for the exclusive use of
/// Message Routing.
pub trait ReplicatedStateMessageRouting {
    /// Returns a reference to the streams.
    fn streams(&self) -> &StreamMap;

    /// Removes the streams from this `ReplicatedState`.
    fn take_streams(&mut self) -> Streams;

    /// Atomically replaces the streams.
    fn put_streams(&mut self, streams: Streams);
}

impl ReplicatedStateMessageRouting for ReplicatedState {
    fn streams(&self) -> &StreamMap {
        self.metadata.streams.streams()
    }

    fn take_streams(&mut self) -> Streams {
        std::mem::take(Arc::make_mut(&mut self.metadata.streams))
    }

    fn put_streams(&mut self, streams: Streams) {
        // Should never replace a non-empty Streams via `put_streams()`.
        assert!(self.metadata.streams.streams().is_empty());

        *Arc::make_mut(&mut self.metadata.streams) = streams;
        self.update_stream_responses_size_bytes();
    }
}

pub mod testing {
    use super::*;
    use crate::metadata_state::testing::StreamsTesting;
    use crate::testing::CanisterQueuesTesting;

    /// Exposes `ReplicatedState` internals for use in other crates' unit tests.
    pub trait ReplicatedStateTesting {
        /// Testing only: Returns a reference to `self.subnet_queues`
        fn subnet_queues(&self) -> &CanisterQueues;

        /// Testing only: Returns a mutable reference to `self.subnet_queues`.
        fn subnet_queues_mut(&mut self) -> &mut CanisterQueues;

        /// Testing only: Replaces `self.subnet_queues` with `subnet_queues`
        fn put_subnet_queues(&mut self, subnet_queues: CanisterQueues);

        /// Testing only: Replaces `SystemMetadata::streams` with the provided
        /// ones.
        fn with_streams(&mut self, streams: StreamMap);

        /// Testing only: Modifies `SystemMetadata::streams` by applying the
        /// provided function.
        fn modify_streams<F: FnOnce(&mut StreamMap)>(&mut self, f: F);

        /// Testing only: Returns the number of messages across all canister and
        /// subnet output queues.
        fn output_message_count(&self) -> usize;
    }

    impl ReplicatedStateTesting for ReplicatedState {
        fn subnet_queues(&self) -> &CanisterQueues {
            &self.subnet_queues
        }

        fn subnet_queues_mut(&mut self) -> &mut CanisterQueues {
            &mut self.subnet_queues
        }

        fn put_subnet_queues(&mut self, subnet_queues: CanisterQueues) {
            self.subnet_queues = subnet_queues;
        }

        fn with_streams(&mut self, streams: StreamMap) {
            self.modify_streams(|streamz| *streamz = streams);
        }

        fn modify_streams<F: FnOnce(&mut StreamMap)>(&mut self, f: F) {
            let mut streams = self.take_streams();
            streams.modify_streams(f);
            self.put_streams(streams);
        }

        fn output_message_count(&self) -> usize {
            self.canister_states
                .values()
                .map(|canister| canister.system_state.queues().output_message_count())
                .sum::<usize>()
                + self.subnet_queues.output_message_count()
        }
    }

    /// Early warning system / stumbling block forcing the authors of changes adding
    /// or removing replicated state fields to think about and/or ask the Message
    /// Routing team to think about any repercussions to the subnet splitting logic.
    ///
    /// If you do find yourself having to make changes to this function, it is quite
    /// possible that you have not broken anything. But there is a non-zero chance
    /// for changes to the structure of the replicated state to also require changes
    /// to the subnet splitting logic or risk breaking it. Which is why this brute
    /// force check exists.
    ///
    /// See `ReplicatedState::split()` and `ReplicatedState::after_split()` for more
    /// context.
    #[allow(dead_code)]
    fn subnet_splitting_change_guard_do_not_modify_without_reading_doc_comment() {
        //
        // DO NOT MODIFY WITHOUT READING DOC COMMENT!
        //
        let _state = ReplicatedState {
            // No need to cover canister states, they get split based on the routing table.
            canister_states: Default::default(),
            // Covered in `crate::metadata_state::testing`.
            metadata: SystemMetadata::new(
                SubnetId::new(PrincipalId::new_subnet_test_id(13)),
                SubnetType::Application,
            ),
            subnet_queues: Default::default(),
            consensus_queue: Default::default(),
            epoch_query_stats: Default::default(),
            // TODO(EXC-1527): Handle canister snapshots during a subnet split.
            canister_snapshots: CanisterSnapshots::default(),
        };
    }
}<|MERGE_RESOLUTION|>--- conflicted
+++ resolved
@@ -204,7 +204,6 @@
     /// for that canister, the canister iterator is moved to the back of the
     /// iteration order.
     fn next(&mut self) -> Option<Self::Item> {
-<<<<<<< HEAD
         // FIXME: Add a test for a canister iterator with all-stale entries.
         while let Some(mut canister_iterator) = self.canister_iterators.pop_front() {
             // `next()` may consume an arbitrary number of stale references.
@@ -212,22 +211,13 @@
             let next = canister_iterator.next();
             self.size += canister_iterator.size();
 
-            if let Some((queue_id, msg)) = next {
-=======
-        if let Some(mut canister_iterator) = self.canister_iterators.pop_front() {
-            if let Some(msg) = canister_iterator.next() {
-                self.size -= 1;
->>>>>>> 616e6dc2
+            if next.is_some() {
                 if !canister_iterator.is_empty() {
                     self.canister_iterators.push_back(canister_iterator);
                 }
 
-<<<<<<< HEAD
                 debug_assert_eq!(Self::compute_size(&self.canister_iterators), self.size);
-                return Some((queue_id, msg));
-=======
-                return Some(msg);
->>>>>>> 616e6dc2
+                return next;
             }
         }
 
@@ -248,11 +238,7 @@
 pub trait PeekableOutputIterator: std::iter::Iterator<Item = RequestOrResponse> {
     /// Peeks into the iterator and returns a reference to the item that `next()`
     /// would return.
-<<<<<<< HEAD
-    fn peek(&mut self) -> Option<(QueueId, &RequestOrResponse)>;
-=======
-    fn peek(&self) -> Option<&RequestOrResponse>;
->>>>>>> 616e6dc2
+    fn peek(&mut self) -> Option<&RequestOrResponse>;
 
     /// Permanently filters out from iteration the next queue (i.e. all messages
     /// with the same sender and receiver as the next). The messages are retained
@@ -265,8 +251,7 @@
 }
 
 impl PeekableOutputIterator for OutputIterator<'_> {
-<<<<<<< HEAD
-    fn peek(&mut self) -> Option<(QueueId, &RequestOrResponse)> {
+    fn peek(&mut self) -> Option<&RequestOrResponse> {
         while let Some(canister_iterator) = self.canister_iterators.front_mut() {
             // `peek()` may consume an arbitrary number of stale references.
             self.size -= canister_iterator.size();
@@ -283,10 +268,6 @@
         debug_assert_eq!(Self::compute_size(&self.canister_iterators), self.size);
 
         self.canister_iterators.front_mut()?.peek()
-=======
-    fn peek(&self) -> Option<&RequestOrResponse> {
-        self.canister_iterators.front().and_then(|it| it.peek())
->>>>>>> 616e6dc2
     }
 
     fn exclude_queue(&mut self) {
