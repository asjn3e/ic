--- conflicted
+++ resolved
@@ -28,14 +28,9 @@
 use num_traits::cast::ToPrimitive;
 use on_wire::{FromWire, IntoWire};
 use serde_bytes::ByteBuf;
-<<<<<<< HEAD
-use std::collections::{BTreeMap, HashMap, HashSet};
-use std::time::{Duration, SystemTime};
-=======
 use std::collections::{HashMap, HashSet};
 use std::sync::Arc;
 use std::time::SystemTime;
->>>>>>> 53f3a1c4
 
 fn system_time_to_nanos(t: SystemTime) -> u64 {
     t.duration_since(SystemTime::UNIX_EPOCH).unwrap().as_nanos() as u64
@@ -989,28 +984,9 @@
     let ledger_wasm_mainnet =
         std::fs::read(std::env::var("ICP_LEDGER_DEPLOYED_VERSION_WASM_PATH").unwrap()).unwrap();
     let ledger_wasm_current = ledger_wasm();
-    let ledger_wasm_upgradetomemorymanager = ledger_wasm_upgradetomemorymanager();
-
-<<<<<<< HEAD
-    let p1 = PrincipalId::new_user_test_id(1);
-    let p2 = PrincipalId::new_user_test_id(2);
-    let p3 = PrincipalId::new_user_test_id(3);
-    let accounts = vec![
-        Account::from(p1.0),
-        Account::from(p2.0),
-        Account::from(p3.0),
-    ];
-
-    let env = StateMachine::new();
-    let mut initial_balances = HashMap::new();
-    for account in &accounts {
-        initial_balances.insert((*account).into(), Tokens::from_e8s(10_000_000));
-    }
-
-=======
+
     let minter = Arc::new(minter_identity());
     let minter_principal = minter.sender().unwrap();
->>>>>>> 53f3a1c4
     let payload = LedgerCanisterInitPayload::builder()
         .minting_account(minter_principal.into())
         .icrc1_minting_account(minter_principal.into())
@@ -1018,91 +994,18 @@
         .token_symbol_and_name("ICP", "Internet Computer")
         .build()
         .unwrap();
-<<<<<<< HEAD
-    let canister_id = env
-        .install_canister(
-            ledger_wasm_mainnet.clone(),
-            CandidOne(payload).into_bytes().unwrap(),
-            None,
-        )
-        .expect("Unable to install the Ledger canister with the new init");
-
-    let approve_args = default_approve_args(p2.0, 120_000);
-    send_approval(&env, canister_id, p1.0, &approve_args).expect("approval failed");
-    let mut approve_args = default_approve_args(p3.0, 130_000);
-    let expiration =
-        system_time_to_nanos(env.time()) + Duration::from_secs(5 * 3600).as_nanos() as u64;
-    approve_args.expires_at = Some(expiration);
-    send_approval(&env, canister_id, p1.0, &approve_args).expect("approval failed");
-
-    let mut balances = BTreeMap::new();
-    for account in &accounts {
-        balances.insert(account, balance_of(&env, canister_id, *account));
-    }
-
-    let test_upgrade = |ledger_wasm: Vec<u8>| {
-        env.upgrade_canister(
-            canister_id,
-            ledger_wasm,
-            Encode!(&LedgerCanisterPayload::Upgrade(None)).unwrap(),
-        )
-        .unwrap();
-
-        let allowance = get_allowance(&env, canister_id, p1.0, p2.0);
-        assert_eq!(allowance.allowance.0.to_u64().unwrap(), 120_000);
-        assert_eq!(allowance.expires_at, None);
-
-        let allowance = get_allowance(&env, canister_id, p1.0, p3.0);
-        assert_eq!(allowance.allowance.0.to_u64().unwrap(), 130_000);
-        assert_eq!(allowance.expires_at, Some(expiration));
-
-        for account in &accounts {
-            assert_eq!(balances[account], balance_of(&env, canister_id, *account));
-        }
-    };
-
-    // Test if the old serialized approvals and balances are correctly deserialized
-    test_upgrade(ledger_wasm_current.clone());
-    // Test the new wasm serialization
-    test_upgrade(ledger_wasm_current.clone());
-    // Test serializing to the memory manager
-    test_upgrade(ledger_wasm_upgradetomemorymanager.clone());
-    // Test upgrade to memory manager again
-    test_upgrade(ledger_wasm_upgradetomemorymanager);
-
-    // Current mainnet wasm cannot deserialize from memory manager
-    match env.upgrade_canister(
-        canister_id,
-        ledger_wasm_mainnet.clone(),
-        Encode!(&LedgerCanisterPayload::Upgrade(None)).unwrap(),
-    ) {
-        Ok(_) => panic!("Upgrade from memory manager directly to mainnet should fail!"),
-        Err(e) => assert!(e.description().contains("Decoding stable memory failed")),
-    };
-
-    // Test deserializing from memory manager
-    test_upgrade(ledger_wasm_current);
-    // Test if downgrade works
-    test_upgrade(ledger_wasm_mainnet);
-=======
 
     let init_args = CandidOne(payload).into_bytes().unwrap();
     let upgrade_args = Encode!(&LedgerCanisterPayload::Upgrade(None)).unwrap();
     ic_icrc1_ledger_sm_tests::test_upgrade_serialization(
         ledger_wasm_mainnet,
         ledger_wasm_current,
-        None,
+        Some(ledger_wasm_upgradetomemorymanager()),
         init_args,
         upgrade_args,
         minter,
         false,
     );
->>>>>>> 53f3a1c4
-}
-
-#[test]
-fn test_approve_smoke() {
-    ic_icrc1_ledger_sm_tests::test_approve_smoke(ledger_wasm(), encode_init_args);
 }
 
 #[test]
@@ -1115,7 +1018,6 @@
     ic_icrc1_ledger_sm_tests::test_approve_self(ledger_wasm(), encode_init_args);
 }
 
-#[test]
 fn test_approve_expected_allowance() {
     ic_icrc1_ledger_sm_tests::test_approve_expected_allowance(ledger_wasm(), encode_init_args);
 }
