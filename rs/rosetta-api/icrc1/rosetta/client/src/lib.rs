--- conflicted
+++ resolved
@@ -181,9 +181,6 @@
             .with_transaction_identifier(submit_response.transaction_identifier.clone())
             .build();
         while tries < 10 {
-<<<<<<< HEAD
-            let transaction = self.search_transactions(&request).await?;
-=======
             let transaction = self
                 .search_transactions(
                     &SearchTransactionsRequest::builder(network_identifier.clone())
@@ -191,7 +188,6 @@
                         .build(),
                 )
                 .await?;
->>>>>>> 200b9160
             if !transaction.transactions.is_empty() {
                 return Ok(submit_response);
             }
