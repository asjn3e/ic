--- conflicted
+++ resolved
@@ -48,23 +48,13 @@
             GetModeResponse, GetNeuron, GetNeuronResponse, GetProposal, GetProposalResponse,
             GetSnsInitializationParametersRequest, GetSnsInitializationParametersResponse,
             Governance as GovernanceProto, GovernanceError, ListNervousSystemFunctionsResponse,
-<<<<<<< HEAD
             ListNeurons, ListNeuronsResponse, ListProposals, ListProposalsResponse,
             ManageLedgerParameters, ManageNeuron, ManageNeuronResponse, ManageSnsMetadata,
             NervousSystemFunction, NervousSystemParameters, Neuron, NeuronId, NeuronPermission,
             NeuronPermissionList, NeuronPermissionType, Proposal, ProposalData,
             ProposalDecisionStatus, ProposalId, ProposalRewardStatus, RegisterDappCanisters,
             RewardEvent, Tally, TransferSnsTreasuryFunds, UpgradeSnsControlledCanister,
-            UpgradeSnsToNextVersion, Vote, VotingRewardsParameters, WaitForQuietState,
-=======
-            ListNeurons, ListNeuronsResponse, ListProposals, ListProposalsResponse, ManageNeuron,
-            ManageNeuronResponse, ManageSnsMetadata, NervousSystemFunction,
-            NervousSystemParameters, Neuron, NeuronId, NeuronPermission, NeuronPermissionList,
-            NeuronPermissionType, Proposal, ProposalData, ProposalDecisionStatus, ProposalId,
-            ProposalRewardStatus, RegisterDappCanisters, RewardEvent, Tally,
-            TransferSnsTreasuryFunds, UpgradeSnsControlledCanister, UpgradeSnsToNextVersion, Vote,
-            WaitForQuietState,
->>>>>>> 08719016
+            UpgradeSnsToNextVersion, Vote, WaitForQuietState,
         },
     },
     proposal::{
